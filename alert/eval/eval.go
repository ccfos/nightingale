package eval

import (
	"container/list"
	"context"
	"encoding/json"
	"fmt"
	"math"
	"reflect"
	"sort"
	"strings"
	"sync"
	"time"

	"github.com/ccfos/nightingale/v6/alert/common"
	"github.com/ccfos/nightingale/v6/alert/process"
	"github.com/ccfos/nightingale/v6/models"
	"github.com/ccfos/nightingale/v6/pkg/ctx"
	"github.com/ccfos/nightingale/v6/pkg/hash"
	"github.com/ccfos/nightingale/v6/pkg/parser"
	promsdk "github.com/ccfos/nightingale/v6/pkg/prom"
	"github.com/ccfos/nightingale/v6/prom"
	"github.com/ccfos/nightingale/v6/tdengine"
	"github.com/prometheus/common/model"

	"github.com/prometheus/common/model"
	"github.com/toolkits/pkg/logger"
	"github.com/toolkits/pkg/str"
)

type AlertRuleWorker struct {
	DatasourceId int64
	Quit         chan struct{}
	Inhibit      bool
	Severity     int

	Rule *models.AlertRule

	Processor *process.Processor

	PromClients     *prom.PromClientMap
	TdengineClients *tdengine.TdengineClientMap
	Ctx             *ctx.Context

	HostAndDeviceIdentCache sync.Map

	DeviceIdentHook func(arw *AlertRuleWorker, paramQuery models.ParamQuery) ([]string, error)
}

const (
	GET_RULE_CONFIG = "get_rule_config"
	GET_PROCESSOR   = "get_processor"
	CHECK_QUERY     = "check_query_config"
	GET_CLIENT      = "get_client"
	QUERY_DATA      = "query_data"
)

type JoinType string

const (
	Left  JoinType = "left"
	Right JoinType = "right"
	Inner JoinType = "inner"
)

func NewAlertRuleWorker(rule *models.AlertRule, datasourceId int64, processor *process.Processor, promClients *prom.PromClientMap, tdengineClients *tdengine.TdengineClientMap, ctx *ctx.Context) *AlertRuleWorker {
	arw := &AlertRuleWorker{
		DatasourceId: datasourceId,
		Quit:         make(chan struct{}),
		Rule:         rule,
		Processor:    processor,

		PromClients:             promClients,
		TdengineClients:         tdengineClients,
		Ctx:                     ctx,
		HostAndDeviceIdentCache: sync.Map{},
		DeviceIdentHook: func(arw *AlertRuleWorker, paramQuery models.ParamQuery) ([]string, error) {
			return nil, nil
		},
	}

	return arw
}

func (arw *AlertRuleWorker) Key() string {
	return common.RuleKey(arw.DatasourceId, arw.Rule.Id)
}

func (arw *AlertRuleWorker) Hash() string {
	return str.MD5(fmt.Sprintf("%d_%d_%s_%d",
		arw.Rule.Id,
		arw.Rule.PromEvalInterval,
		arw.Rule.RuleConfig,
		arw.DatasourceId,
	))
}

func (arw *AlertRuleWorker) Prepare() {
	arw.Processor.RecoverAlertCurEventFromDb()
}

func (arw *AlertRuleWorker) Start() {
	logger.Infof("eval:%s started", arw.Key())
	interval := arw.Rule.PromEvalInterval
	if interval <= 0 {
		interval = 10
	}

	ticker := time.NewTicker(time.Duration(interval) * time.Second)
	go func() {
		defer ticker.Stop()
		for {
			select {
			case <-arw.Quit:
				return
			case <-ticker.C:
				arw.Eval()
			}
		}
	}()
}

func (arw *AlertRuleWorker) Eval() {
	cachedRule := arw.Rule
	if cachedRule == nil {
		// logger.Errorf("rule_eval:%s Rule not found", arw.Key())
		return
	}
	arw.Processor.Stats.CounterRuleEval.WithLabelValues().Inc()
	arw.HostAndDeviceIdentCache.Clear()

	typ := cachedRule.GetRuleType()
	var anomalyPoints []common.AnomalyPoint
	var recoverPoints []common.AnomalyPoint
	switch typ {
	case models.PROMETHEUS:
		anomalyPoints = arw.GetPromAnomalyPoint(cachedRule.RuleConfig)
	case models.HOST:
		anomalyPoints = arw.GetHostAnomalyPoint(cachedRule.RuleConfig)
	case models.TDENGINE:
		anomalyPoints, recoverPoints = arw.GetTdengineAnomalyPoint(cachedRule, arw.Processor.DatasourceId())
	case models.LOKI:
		anomalyPoints = arw.GetPromAnomalyPoint(cachedRule.RuleConfig)
	default:
		return
	}

	if arw.Processor == nil {
		logger.Warningf("rule_eval:%s Processor is nil", arw.Key())
		return
	}

	if arw.Inhibit {
		pointsMap := make(map[string]common.AnomalyPoint)
		for _, point := range recoverPoints {
			// 对于恢复的事件，合并处理
			tagHash := process.TagHash(point)

			p, exists := pointsMap[tagHash]
			if !exists {
				pointsMap[tagHash] = point
				continue
			}

			if p.Severity > point.Severity {
				hash := process.Hash(cachedRule.Id, arw.Processor.DatasourceId(), p)
				arw.Processor.DeleteProcessEvent(hash)
				models.AlertCurEventDelByHash(arw.Ctx, hash)

				pointsMap[tagHash] = point
			}
		}

		now := time.Now().Unix()
		for _, point := range pointsMap {
			str := fmt.Sprintf("%v", point.Value)
			arw.Processor.RecoverSingle(process.Hash(cachedRule.Id, arw.Processor.DatasourceId(), point), now, &str)
		}
	} else {
		now := time.Now().Unix()
		for _, point := range recoverPoints {
			str := fmt.Sprintf("%v", point.Value)
			arw.Processor.RecoverSingle(process.Hash(cachedRule.Id, arw.Processor.DatasourceId(), point), now, &str)
		}
	}

	arw.Processor.Handle(anomalyPoints, "inner", arw.Inhibit)
}

func (arw *AlertRuleWorker) Stop() {
	logger.Infof("rule_eval %s stopped", arw.Key())
	close(arw.Quit)
}

func (arw *AlertRuleWorker) GetPromAnomalyPoint(ruleConfig string) []common.AnomalyPoint {
	var lst []common.AnomalyPoint
	var severity int

	var rule *models.PromRuleConfig
	if err := json.Unmarshal([]byte(ruleConfig), &rule); err != nil {
		logger.Errorf("rule_eval:%s rule_config:%s, error:%v", arw.Key(), ruleConfig, err)
		arw.Processor.Stats.CounterRuleEvalErrorTotal.WithLabelValues(fmt.Sprintf("%v", arw.Processor.DatasourceId()), GET_RULE_CONFIG).Inc()
		return lst
	}

	if rule == nil {
		logger.Errorf("rule_eval:%s rule_config:%s, error:Rule is nil", arw.Key(), ruleConfig)
		arw.Processor.Stats.CounterRuleEvalErrorTotal.WithLabelValues(fmt.Sprintf("%v", arw.Processor.DatasourceId()), GET_RULE_CONFIG).Inc()
		return lst
	}

	arw.Inhibit = rule.Inhibit
	for _, query := range rule.Queries {
		if query.Severity < severity {
			arw.Severity = query.Severity
		}

		readerClient := arw.PromClients.GetCli(arw.DatasourceId)

<<<<<<< HEAD
		if query.VarEnabled {
=======
		hasVariable := strings.Index(query.PromQl, "$") != -1
		if hasVariable {
>>>>>>> 095fdcb9
			anomalyPoints := arw.VarFilling(query, readerClient)
			for _, v := range anomalyPoints {
				lst = append(lst, v)
			}
		} else {
			// 无变量
			promql := strings.TrimSpace(query.PromQl)
			if promql == "" {
				logger.Warningf("rule_eval:%s promql is blank", arw.Key())
				arw.Processor.Stats.CounterRuleEvalErrorTotal.WithLabelValues(fmt.Sprintf("%v", arw.Processor.DatasourceId()), CHECK_QUERY).Inc()
				continue
			}

			if arw.PromClients.IsNil(arw.DatasourceId) {
				logger.Warningf("rule_eval:%s error reader client is nil", arw.Key())
				arw.Processor.Stats.CounterRuleEvalErrorTotal.WithLabelValues(fmt.Sprintf("%v", arw.Processor.DatasourceId()), GET_CLIENT).Inc()
				continue
			}

			var warnings promsdk.Warnings
			arw.Processor.Stats.CounterQueryDataTotal.WithLabelValues(fmt.Sprintf("%d", arw.DatasourceId)).Inc()
			value, warnings, err := readerClient.Query(context.Background(), promql, time.Now())
			if err != nil {
				logger.Errorf("rule_eval:%s promql:%s, error:%v", arw.Key(), promql, err)
				arw.Processor.Stats.CounterQueryDataErrorTotal.WithLabelValues(fmt.Sprintf("%d", arw.DatasourceId)).Inc()
				arw.Processor.Stats.CounterRuleEvalErrorTotal.WithLabelValues(fmt.Sprintf("%v", arw.Processor.DatasourceId()), QUERY_DATA).Inc()
				continue
			}

			if len(warnings) > 0 {
				logger.Errorf("rule_eval:%s promql:%s, warnings:%v", arw.Key(), promql, warnings)
				arw.Processor.Stats.CounterQueryDataErrorTotal.WithLabelValues(fmt.Sprintf("%d", arw.DatasourceId)).Inc()
				arw.Processor.Stats.CounterRuleEvalErrorTotal.WithLabelValues(fmt.Sprintf("%v", arw.Processor.DatasourceId()), QUERY_DATA).Inc()
			}

			logger.Debugf("rule_eval:%s query:%+v, value:%v", arw.Key(), query, value)
			points := common.ConvertAnomalyPoints(value)
			for i := 0; i < len(points); i++ {
				points[i].Severity = query.Severity
				points[i].Query = promql
			}
			lst = append(lst, points...)
		}
	}
	return lst
}

type sample struct {
	Metric    model.Metric      `json:"metric"`
	Value     model.SampleValue `json:"value"`
	Timestamp model.Time
}

// VarFilling 填充变量
// 公式: mem_used_percent{host="$host"} > $val 其中 $host 为参数变量，$val 为值变量
// 实现步骤:
// 广度优先遍历，保证同一参数变量的子筛选可以覆盖上一层筛选
// 每个节点先查询无参数的 query, 即 mem_used_percent > curVal, 得到满足值变量的所有结果
// 结果中有满足本节点参数变量的值，加入异常点列表
// 参数变量的值不满足的组合，需要覆盖上层筛选中产生的异常点
func (arw *AlertRuleWorker) VarFilling(query models.PromQuery, readerClient promsdk.API) map[string]common.AnomalyPoint {
	fullQuery := removeVal(query.PromQl)
	// 存储所有的异常点，key 为参数变量的组合，可以实现子筛选对上一层筛选的覆盖
	anomalyPoints := make(map[string]common.AnomalyPoint)
	// 使用一个统一的参数变量顺序
	var ParamKeys []string
<<<<<<< HEAD
	for val, valQuery := range query.VarConfig.ParamVal {
		if valQuery.ParamType == "threshold" {
			continue
		}
		ParamKeys = append(ParamKeys, val)
=======
	for key := range query.ParamNode.Param {
		ParamKeys = append(ParamKeys, key)
>>>>>>> 095fdcb9
	}
	sort.Slice(ParamKeys, func(i, j int) bool {
		return ParamKeys[i] < ParamKeys[j]
	})
	// 广度优先遍历，每个节点先查询无参数变量的 query 得到满足值变量的所有结果，然后判断哪些参数值符合条件
	queue := list.New()
<<<<<<< HEAD
	queue.PushBack(query.VarConfig)
=======
	queue.PushBack(query.ParamNode)
>>>>>>> 095fdcb9
	for queue.Len() != 0 {
		// curQuery 当前节点的无参数 query，用于时序库查询
		curQuery := fullQuery
		// realQuery 当前节点产生异常点的 query，用于告警展示
		realQuery := query.PromQl

<<<<<<< HEAD
		node := queue.Front().Value.(models.VarConfig)
		queue.Remove(queue.Front())

		// 取出值变量
		valMap := make(map[string]string)
		for val, valQuery := range node.ParamVal {
			if valQuery.ParamType == "threshold" {
				valMap[val] = valQuery.Query.(string)
			}
		}
		// 替换值变量
		for key, val := range valMap {
=======
		node := queue.Front().Value.(models.ParamNode)
		queue.Remove(queue.Front())

		for key, val := range node.Val {
>>>>>>> 095fdcb9
			curQuery = strings.Replace(curQuery, fmt.Sprintf("$%s", key), val, -1)
			realQuery = strings.Replace(realQuery, fmt.Sprintf("$%s", key), val, -1)
		}
		// 得到满足值变量的所有结果
		value, _, err := readerClient.Query(context.Background(), curQuery, time.Now())
		if err != nil {
			logger.Errorf("rule_eval:%s, promql:%s, error:%v", arw.Key(), curQuery, err)
			continue
		}
		seqVals := getSamples(value)
		// 得到参数变量的所有组合
		paramPermutation, err := arw.getParamPermutation(node, ParamKeys)
		if err != nil {
			logger.Errorf("rule_eval:%s, paramPermutation error:%v", arw.Key(), err)
			continue
		}
		// 判断哪些参数值符合条件
		for i := range seqVals {
			curRealQuery := realQuery
			var cur []string
			for _, paramKey := range ParamKeys {
				val := string(seqVals[i].Metric[model.LabelName(paramKey)])
				cur = append(cur, val)
				curRealQuery = strings.Replace(curRealQuery, fmt.Sprintf("$%s", paramKey), val, -1)
			}
			if _, ok := paramPermutation[strings.Join(cur, "-")]; ok {
				anomalyPoints[strings.Join(cur, "-")] = common.AnomalyPoint{
					Key:       seqVals[i].Metric.String(),
					Timestamp: seqVals[i].Timestamp.Unix(),
					Value:     float64(seqVals[i].Value),
					Labels:    seqVals[i].Metric,
					Severity:  query.Severity,
					Query:     curRealQuery,
				}
				// 生成异常点后，删除该参数组合
				delete(paramPermutation, strings.Join(cur, "-"))
			}
		}

		// 剩余的参数组合为本层筛选不产生异常点的组合，需要覆盖上层筛选中产生的异常点
		for k, _ := range paramPermutation {
			delete(anomalyPoints, k)
		}

<<<<<<< HEAD
		for i := range node.ChildVarConfigs {
			queue.PushBack(node.ChildVarConfigs[i])
=======
		for i := range node.SubParamNodes {
			queue.PushBack(node.SubParamNodes[i])
>>>>>>> 095fdcb9
		}
	}
	return anomalyPoints
}

// getSamples 获取查询结果的所有样本，并转化为统一的格式
func getSamples(value model.Value) []sample {
	var seqVals []sample
	switch value.Type() {
	case model.ValVector:
		items, ok := value.(model.Vector)
		if !ok {
			break
		}
		for i := range items {
			seqVals = append(seqVals, sample{
				Metric:    items[i].Metric,
				Value:     items[i].Value,
				Timestamp: items[i].Timestamp,
			})
		}
	case model.ValMatrix:
		items, ok := value.(model.Matrix)
		if !ok {
			break
		}
		for i := range items {
			last := items[i].Values[len(items[i].Values)-1]
			seqVals = append(seqVals, sample{
				Metric:    items[i].Metric,
				Value:     last.Value,
				Timestamp: last.Timestamp,
			})
		}
	default:
	}
	return seqVals
}

<<<<<<< HEAD
// removeVal 去除 promql 中的参数变量
// mem{test1=\"$test1\",test2=\"test2\"} > $val1 and mem{test3=\"test3\",test4=\"$test4\"} > $val2
// ==> mem{test2=\"test2\"} > $val1 and mem{test3=\"test3\"} > $val2
func removeVal(promql string) string {
	sb := strings.Builder{}
	n := len(promql)
	start := false
	lastIdx := 0
	curIdx := 0
	isVar := false
	for curIdx < n {
		if !start {
			if promql[curIdx] == '{' {
				start = true
				lastIdx = curIdx
			}
			sb.WriteRune(rune(promql[curIdx]))
		} else {
			if promql[curIdx] == '$' {
				isVar = true
			}
			if promql[curIdx] == ',' || promql[curIdx] == '}' {
				if !isVar {
					if sb.String()[sb.Len()-1] == '{' {
						lastIdx++
					}
					sb.WriteString(promql[lastIdx:curIdx])
				}
				isVar = false
				if promql[curIdx] == '}' {
					start = false
					sb.WriteRune(rune(promql[curIdx]))
				}
				lastIdx = curIdx
			}
		}
		curIdx++
	}

	return sb.String()
}

// 获取参数变量的所有组合
func (arw *AlertRuleWorker) getParamPermutation(node models.VarConfig, paramKeys []string) (map[string]struct{}, error) {
=======
func removeVal(promql string) string {

	split := strings.Split(promql, ",")
	n := len(split)
	if n <= 1 {
		return promql
	}

	sb := strings.Builder{}

	first := true

	firstSplits := strings.Split(split[0], "{")
	sb.WriteString(firstSplits[0] + "{")
	if len(firstSplits) > 1 && !isVal(firstSplits[1]) {
		sb.WriteString(firstSplits[1])
		first = false
	}

	for i := 1; i < n-1; i++ {
		if !isVal(split[i]) {
			if !first {
				sb.WriteString(",")
			}
			sb.WriteString(split[i])
			first = false
		}
	}

	lastSplits := strings.Split(split[n-1], "}")
	if len(lastSplits) > 1 && !isVal(lastSplits[0]) {
		if !first {
			sb.WriteString(",")
		}
		sb.WriteString(lastSplits[0])
	}
	sb.WriteString("}" + lastSplits[1])
	return sb.String()
}

func isVal(str string) bool {
	for _, c := range str {
		if c == '$' {
			return true
		}
	}
	return false
}

// 获取参数变量的所有组合
func (arw *AlertRuleWorker) getParamPermutation(node models.ParamNode, paramKeys []string) (map[string]struct{}, error) {
>>>>>>> 095fdcb9

	// 参数变量查询，得到参数变量值
	paramMap := make(map[string][]string)
	for _, paramKey := range paramKeys {
		var params []string
<<<<<<< HEAD
		paramQuery, ok := node.ParamVal[paramKey]
=======
		paramQuery, ok := node.Param[paramKey]
>>>>>>> 095fdcb9
		if !ok {
			return nil, fmt.Errorf("param key not found: %s", paramKey)
		}
		switch paramQuery.ParamType {
<<<<<<< HEAD
		case "host":
=======
		case "Host":
			if paramKey != "ident" {
				logger.Errorf("rule_eval:%s, param key : %s not support for HostQuery", arw.Key(), paramKey)
				break
			}
>>>>>>> 095fdcb9
			hostIdents, err := arw.getHostIdents(paramQuery)
			if err != nil {
				logger.Errorf("rule_eval:%s, fail to get host idents, error:%v", arw.Key(), err)
				break
			}
			params = hostIdents
<<<<<<< HEAD
		case "device":
=======
		case "Device":
			if paramKey != "ident" {
				logger.Errorf("rule_eval:%s, param key : %s not support for DeviceQuery", arw.Key(), paramKey)
				break
			}
>>>>>>> 095fdcb9
			deviceIdents, err := arw.getDeviceIdents(paramQuery)
			if err != nil {
				logger.Errorf("rule_eval:%s, fail to get device idents, error:%v", arw.Key(), err)
				break
			}
			params = deviceIdents
<<<<<<< HEAD
		case "enum":
=======
		case "Enum":
>>>>>>> 095fdcb9
			q, _ := json.Marshal(paramQuery.Query)
			var query []string
			err := json.Unmarshal(q, &query)
			if err != nil {
				logger.Errorf("query:%s fail to unmarshalling into string slice, error:%v", paramQuery.Query, err)
			}
			params = query
		default:
			return nil, fmt.Errorf("unknown param type: %s", paramQuery.ParamType)
		}

		if len(params) == 0 {
			return nil, fmt.Errorf("param key: %s, params is empty", paramKey)
		}

		paramMap[paramKey] = params
	}

	// 得到以 paramKeys 为顺序的所有参数组合
	permutation := mapPermutation(paramKeys, paramMap)

	res := make(map[string]struct{})
	for i := range permutation {
		res[strings.Join(permutation[i], "-")] = struct{}{}
	}

	return res, nil
}

func (arw *AlertRuleWorker) getHostIdents(paramQuery models.ParamQuery) ([]string, error) {
	var params []string
	q, _ := json.Marshal(paramQuery.Query)

	cacheKey := "Host_" + string(q)
	value, hit := arw.HostAndDeviceIdentCache.Load(cacheKey)
	if idents, ok := value.([]string); hit && ok {
		params = idents
		return params, nil
	}

	var query models.HostQuery
	err := json.Unmarshal(q, &query)
	if err != nil {
		return nil, err
	}

	hostsQuery := models.GetHostsQuery([]models.HostQuery{query})
	session := models.TargetFilterQueryBuild(arw.Ctx, hostsQuery, 0, 0)
	var lst []*models.Target
	err = session.Find(&lst).Error
	if err != nil {
		return nil, err
	}
	for i := range lst {
		params = append(params, lst[i].Ident)
	}
	arw.HostAndDeviceIdentCache.Store(cacheKey, params)
	return params, nil
}

func (arw *AlertRuleWorker) getDeviceIdents(paramQuery models.ParamQuery) ([]string, error) {
	return arw.DeviceIdentHook(arw, paramQuery)
}

// 生成所有排列组合
func mapPermutation(paramKeys []string, paraMap map[string][]string) [][]string {
	var result [][]string
	current := make([]string, len(paramKeys))
	combine(paramKeys, paraMap, 0, current, &result)
	return result
}

// 递归生成所有排列组合
func combine(paramKeys []string, paraMap map[string][]string, index int, current []string, result *[][]string) {
	// 当到达最后一个 key 时，存储当前的组合
	if index == len(paramKeys) {
		combination := make([]string, len(current))
		copy(combination, current)
		*result = append(*result, combination)
		return
	}

	// 获取当前 key 对应的 value 列表
	key := paramKeys[index]
	valueList := paraMap[key]

	// 遍历每个 value，并递归生成下一个 key 的组合
	for _, value := range valueList {
		current[index] = value
		combine(paramKeys, paraMap, index+1, current, result)
	}
}

func (arw *AlertRuleWorker) GetTdengineAnomalyPoint(rule *models.AlertRule, dsId int64) ([]common.AnomalyPoint, []common.AnomalyPoint) {
	// 获取查询和规则判断条件
	points := []common.AnomalyPoint{}
	recoverPoints := []common.AnomalyPoint{}
	ruleConfig := strings.TrimSpace(rule.RuleConfig)
	if ruleConfig == "" {
		logger.Warningf("rule_eval:%d promql is blank", rule.Id)
		arw.Processor.Stats.CounterRuleEvalErrorTotal.WithLabelValues(fmt.Sprintf("%v", arw.Processor.DatasourceId()), GET_RULE_CONFIG).Inc()
		return points, recoverPoints
	}

	var ruleQuery models.RuleQuery
	err := json.Unmarshal([]byte(ruleConfig), &ruleQuery)
	if err != nil {
		logger.Warningf("rule_eval:%d promql parse error:%s", rule.Id, err.Error())
		arw.Processor.Stats.CounterRuleEvalErrorTotal.WithLabelValues(fmt.Sprintf("%v", arw.Processor.DatasourceId())).Inc()
		arw.Processor.Stats.CounterRuleEvalErrorTotal.WithLabelValues(fmt.Sprintf("%v", arw.Processor.DatasourceId()), GET_RULE_CONFIG).Inc()
		return points, recoverPoints
	}

	arw.Inhibit = ruleQuery.Inhibit
	if len(ruleQuery.Queries) > 0 {
		seriesStore := make(map[uint64]models.DataResp)
		// 将不同查询的 hash 索引分组存放
		seriesTagIndexes := make(map[string]map[uint64][]uint64)

		for _, query := range ruleQuery.Queries {
			seriesTagIndex := make(map[uint64][]uint64)

			arw.Processor.Stats.CounterQueryDataTotal.WithLabelValues(fmt.Sprintf("%d", arw.DatasourceId)).Inc()
			cli := arw.TdengineClients.GetCli(dsId)
			if cli == nil {
				logger.Warningf("rule_eval:%d tdengine client is nil", rule.Id)
				arw.Processor.Stats.CounterQueryDataErrorTotal.WithLabelValues(fmt.Sprintf("%d", arw.DatasourceId)).Inc()
				arw.Processor.Stats.CounterRuleEvalErrorTotal.WithLabelValues(fmt.Sprintf("%v", arw.Processor.DatasourceId()), GET_CLIENT).Inc()
				continue
			}

			series, err := cli.Query(query)
			arw.Processor.Stats.CounterQueryDataTotal.WithLabelValues(fmt.Sprintf("%d", arw.DatasourceId)).Inc()
			if err != nil {
				logger.Warningf("rule_eval rid:%d query data error: %v", rule.Id, err)
				arw.Processor.Stats.CounterQueryDataErrorTotal.WithLabelValues(fmt.Sprintf("%d", arw.DatasourceId)).Inc()
				arw.Processor.Stats.CounterRuleEvalErrorTotal.WithLabelValues(fmt.Sprintf("%v", arw.Processor.DatasourceId()), QUERY_DATA).Inc()
				continue
			}
			//  此条日志很重要，是告警判断的现场值
			logger.Debugf("rule_eval rid:%d req:%+v resp:%+v", rule.Id, query, series)
			MakeSeriesMap(series, seriesTagIndex, seriesStore)
			ref, err := GetQueryRef(query)
			if err != nil {
				logger.Warningf("rule_eval rid:%d query ref error: %v query:%+v", rule.Id, err, query)
				arw.processor.Stats.CounterRuleEvalErrorTotal.WithLabelValues(fmt.Sprintf("%v", arw.processor.DatasourceId()), GET_RULE_CONFIG).Inc()
				continue
			}
			seriesTagIndexes[ref] = seriesTagIndex
		}

		points, recoverPoints = GetAnomalyPoint(rule.Id, ruleQuery, seriesTagIndexes, seriesStore)
	}

	return points, recoverPoints
}

func (arw *AlertRuleWorker) GetHostAnomalyPoint(ruleConfig string) []common.AnomalyPoint {
	var lst []common.AnomalyPoint
	var severity int

	var rule *models.HostRuleConfig
	if err := json.Unmarshal([]byte(ruleConfig), &rule); err != nil {
		logger.Errorf("rule_eval:%s rule_config:%s, error:%v", arw.Key(), ruleConfig, err)
		arw.Processor.Stats.CounterRuleEvalErrorTotal.WithLabelValues(fmt.Sprintf("%v", arw.Processor.DatasourceId()), GET_RULE_CONFIG).Inc()
		return lst
	}

	if rule == nil {
		logger.Errorf("rule_eval:%s rule_config:%s, error:Rule is nil", arw.Key(), ruleConfig)
		arw.Processor.Stats.CounterRuleEvalErrorTotal.WithLabelValues(fmt.Sprintf("%v", arw.Processor.DatasourceId()), GET_RULE_CONFIG).Inc()
		return lst
	}

	arw.Inhibit = rule.Inhibit
	now := time.Now().Unix()
	for _, trigger := range rule.Triggers {
		if trigger.Severity < severity {
			arw.Severity = trigger.Severity
		}

		switch trigger.Type {
		case "target_miss":
			t := now - int64(trigger.Duration)

			var idents, engineIdents, missEngineIdents []string
			var exists bool
			if arw.Ctx.IsCenter {
				// 如果是中心节点, 将不再上报数据的主机 engineName 为空的机器，也加入到 targets 中
				missEngineIdents, exists = arw.Processor.TargetsOfAlertRuleCache.Get("", arw.Rule.Id)
				if !exists {
					logger.Debugf("rule_eval:%s targets not found engineName:%s", arw.Key(), arw.Processor.EngineName)
					arw.Processor.Stats.CounterRuleEvalErrorTotal.WithLabelValues(fmt.Sprintf("%v", arw.Processor.DatasourceId()), QUERY_DATA).Inc()
				}
			}
			idents = append(idents, missEngineIdents...)

			engineIdents, exists = arw.Processor.TargetsOfAlertRuleCache.Get(arw.Processor.EngineName, arw.Rule.Id)
			if !exists {
				logger.Warningf("rule_eval:%s targets not found engineName:%s", arw.Key(), arw.Processor.EngineName)
				arw.Processor.Stats.CounterRuleEvalErrorTotal.WithLabelValues(fmt.Sprintf("%v", arw.Processor.DatasourceId()), QUERY_DATA).Inc()
			}
			idents = append(idents, engineIdents...)

			if len(idents) == 0 {
				continue
			}

			var missTargets []string
			targetUpdateTimeMap := arw.Processor.TargetCache.GetHostUpdateTime(idents)
			for ident, updateTime := range targetUpdateTimeMap {
				if updateTime < t {
					missTargets = append(missTargets, ident)
				}
			}
			logger.Debugf("rule_eval:%s missTargets:%v", arw.Key(), missTargets)
			targets := arw.Processor.TargetCache.Gets(missTargets)
			for _, target := range targets {
				m := make(map[string]string)
				target.FillTagsMap()
				for k, v := range target.TagsMap {
					m[k] = v
				}
				m["ident"] = target.Ident

				lst = append(lst, common.NewAnomalyPoint(trigger.Type, m, now, float64(now-target.UpdateAt), trigger.Severity))
			}
		case "offset":
			idents, exists := arw.Processor.TargetsOfAlertRuleCache.Get(arw.Processor.EngineName, arw.Rule.Id)
			if !exists {
				logger.Warningf("rule_eval:%s targets not found", arw.Key())
				arw.Processor.Stats.CounterRuleEvalErrorTotal.WithLabelValues(fmt.Sprintf("%v", arw.Processor.DatasourceId()), QUERY_DATA).Inc()
				continue
			}

			targets := arw.Processor.TargetCache.Gets(idents)
			targetMap := make(map[string]*models.Target)
			for _, target := range targets {
				targetMap[target.Ident] = target
			}

			offsetIdents := make(map[string]int64)
			targetsMeta := arw.Processor.TargetCache.GetHostMetas(targets)
			for ident, meta := range targetsMeta {
				if meta.CpuNum <= 0 {
					// means this target is not collect by categraf, do not check offset
					continue
				}
				if target, exists := targetMap[ident]; exists {
					if now-target.UpdateAt > 120 {
						// means this target is not a active host, do not check offset
						continue
					}
				}

				offset := meta.Offset
				if math.Abs(float64(offset)) > float64(trigger.Duration) {
					offsetIdents[ident] = offset
				}
			}

			logger.Debugf("rule_eval:%s offsetIdents:%v", arw.Key(), offsetIdents)
			for host, offset := range offsetIdents {
				m := make(map[string]string)
				target, exists := arw.Processor.TargetCache.Get(host)
				if exists {
					target.FillTagsMap()
					for k, v := range target.TagsMap {
						m[k] = v
					}
				}
				m["ident"] = host

				lst = append(lst, common.NewAnomalyPoint(trigger.Type, m, now, float64(offset), trigger.Severity))
			}
		case "pct_target_miss":
			t := now - int64(trigger.Duration)
			idents, exists := arw.Processor.TargetsOfAlertRuleCache.Get(arw.Processor.EngineName, arw.Rule.Id)
			if !exists {
				logger.Warningf("rule_eval:%s targets not found", arw.Key())
				arw.Processor.Stats.CounterRuleEvalErrorTotal.WithLabelValues(fmt.Sprintf("%v", arw.Processor.DatasourceId()), QUERY_DATA).Inc()
				continue
			}

			var missTargets []string
			targetUpdateTimeMap := arw.Processor.TargetCache.GetHostUpdateTime(idents)
			for ident, updateTime := range targetUpdateTimeMap {
				if updateTime < t {
					missTargets = append(missTargets, ident)
				}
			}
			logger.Debugf("rule_eval:%s missTargets:%v", arw.Key(), missTargets)
			pct := float64(len(missTargets)) / float64(len(idents)) * 100
			if pct >= float64(trigger.Percent) {
				lst = append(lst, common.NewAnomalyPoint(trigger.Type, nil, now, pct, trigger.Severity))
			}
		}
	}
	return lst
}

func GetAnomalyPoint(ruleId int64, ruleQuery models.RuleQuery, seriesTagIndexes map[string]map[uint64][]uint64, seriesStore map[uint64]models.DataResp) ([]common.AnomalyPoint, []common.AnomalyPoint) {
	points := []common.AnomalyPoint{}
	recoverPoints := []common.AnomalyPoint{}

	if len(ruleQuery.Triggers) == 0 {
		return points, recoverPoints
	}

	if len(seriesTagIndexes) == 0 {
		return points, recoverPoints
	}

	for _, trigger := range ruleQuery.Triggers {
		// seriesTagIndex 的 key 仅做分组使用，value 为每组 series 的 hash
		seriesTagIndex := ProcessJoins(ruleId, trigger, seriesTagIndexes, seriesStore)

		for _, seriesHash := range seriesTagIndex {
			sort.Slice(seriesHash, func(i, j int) bool {
				return seriesHash[i] < seriesHash[j]
			})

			m := make(map[string]interface{})
			var ts int64
			var sample models.DataResp
			var value float64
			for _, serieHash := range seriesHash {
				series, exists := seriesStore[serieHash]
				if !exists {
					logger.Warningf("rule_eval rid:%d series:%+v not found", ruleId, series)
					continue
				}
				t, v, exists := series.Last()
				if !exists {
					logger.Warningf("rule_eval rid:%d series:%+v value not found", ruleId, series)
					continue
				}

				if !strings.Contains(trigger.Exp, "$"+series.Ref) {
					// 表达式中不包含该变量
					continue
				}

				m["$"+series.Ref] = v
				m["$"+series.Ref+"."+series.MetricName()] = v
				ts = int64(t)
				sample = series
				value = v
			}
			isTriggered := parser.Calc(trigger.Exp, m)
			//  此条日志很重要，是告警判断的现场值
			logger.Infof("rule_eval rid:%d trigger:%+v exp:%s res:%v m:%v", ruleId, trigger, trigger.Exp, isTriggered, m)

			var values string
			for k, v := range m {
				if !strings.Contains(k, ".") {
					continue
				}
				values += fmt.Sprintf("%s:%v ", k, v)
			}

			point := common.AnomalyPoint{
				Key:       sample.MetricName(),
				Labels:    sample.Metric,
				Timestamp: int64(ts),
				Value:     value,
				Values:    values,
				Severity:  trigger.Severity,
				Triggered: isTriggered,
				Query:     fmt.Sprintf("query:%+v trigger:%+v", ruleQuery.Queries, trigger),
			}

			if sample.Query != "" {
				point.Query = sample.Query
			}

			if isTriggered {
				points = append(points, point)
			} else {
				recoverPoints = append(recoverPoints, point)
			}
		}
	}

	return points, recoverPoints
}

func flatten(rehashed map[uint64][][]uint64) map[uint64][]uint64 {
	seriesTagIndex := make(map[uint64][]uint64)
	var i uint64
	for _, HashTagIndex := range rehashed {
		for u := range HashTagIndex {
			seriesTagIndex[i] = HashTagIndex[u]
			i++
		}
	}
	return seriesTagIndex
}

// onJoin 组合两个经过 rehash 之后的集合
// 如查询 A，经过 on data_base rehash 分组后
// [[A1{data_base=1, table=alert}，A2{data_base=1, table=alert}]，[A5{data_base=1, table=board}]]
// [[A3{data_base=2, table=board}]，[A4{data_base=2, table=alert}]]
// 查询 B，经过 on data_base rehash 分组后
// [[B1{data_base=1, table=alert}]]
// [[B2{data_base=2, table=alert}]]
// 内联得到
// [[A1{data_base=1, table=alert}，A2{data_base=1, table=alert}，B1{data_base=1, table=alert}]，[A5{data_base=1, table=board}，[B1{data_base=1, table=alert}]]
// [[A3{data_base=2, table=board}，B2{data_base=2, table=alert}]，[A4{data_base=2, table=alert}，B2{data_base=2, table=alert}]]
func onJoin(reHashTagIndex1 map[uint64][][]uint64, reHashTagIndex2 map[uint64][][]uint64, joinType JoinType) map[uint64][][]uint64 {
	reHashTagIndex := make(map[uint64][][]uint64)
	for rehash := range reHashTagIndex1 {
		if _, ok := reHashTagIndex2[rehash]; ok {
			// 若有 rehash 相同的记录，两两合并
			for i1 := range reHashTagIndex1[rehash] {
				for i2 := range reHashTagIndex2[rehash] {
					reHashTagIndex[rehash] = append(reHashTagIndex[rehash], mergeNewArray(reHashTagIndex1[rehash][i1], reHashTagIndex2[rehash][i2]))
				}
			}
		} else {
			// 合并方式不为 inner 时，需要保留 reHashTagIndex1 中未匹配的记录
			if joinType != Inner {
				reHashTagIndex[rehash] = reHashTagIndex1[rehash]
			}
		}
	}
	return reHashTagIndex
}

// rehashSet 重新 hash 分组
// 如当前查询 A 有五条记录
// A1{data_base=1, table=alert}
// A2{data_base=1, table=alert}
// A3{data_base=2, table=board}
// A4{data_base=2, table=alert}
// A5{data_base=1, table=board}
// 经过预处理（按曲线分组，此步已在进入 GetAnomalyPoint 函数前完成）后，分为 4 组，
// [A1{data_base=1, table=alert}，A2{data_base=1, table=alert}]
// [A3{data_base=2, table=board}]
// [A4{data_base=2, table=alert}]
// [A5{data_base=1, table=board}]
// 若 rehashSet 按 data_base 重新分组，此时会得到按 rehash 值分的二维数组，即不会将 rehash 值相同的记录完全合并
// [[A1{data_base=1, table=alert}，A2{data_base=1, table=alert}]，[A5{data_base=1, table=board}]]
// [[A3{data_base=2, table=board}]，[A4{data_base=2, table=alert}]]
func rehashSet(seriesTagIndex1 map[uint64][]uint64, seriesStore map[uint64]models.DataResp, on []string) map[uint64][][]uint64 {
	reHashTagIndex := make(map[uint64][][]uint64)
	for _, seriesHashes := range seriesTagIndex1 {
		if len(seriesHashes) == 0 {
			continue
		}
		series, exists := seriesStore[seriesHashes[0]]
		if !exists {
			continue
		}

		rehash := hash.GetTargetTagHash(series.Metric, on)
		if _, ok := reHashTagIndex[rehash]; !ok {
			reHashTagIndex[rehash] = make([][]uint64, 0)
		}
		reHashTagIndex[rehash] = append(reHashTagIndex[rehash], seriesHashes)
	}
	return reHashTagIndex
}

// 笛卡尔积，查询的结果两两合并
func cartesianJoin(seriesTagIndex1 map[uint64][]uint64, seriesTagIndex2 map[uint64][]uint64) map[uint64][]uint64 {
	var index uint64
	seriesTagIndex := make(map[uint64][]uint64)
	for _, seriesHashes1 := range seriesTagIndex1 {
		for _, seriesHashes2 := range seriesTagIndex2 {
			seriesTagIndex[index] = mergeNewArray(seriesHashes1, seriesHashes2)
			index++
		}
	}
	return seriesTagIndex
}

// noneJoin 直接拼接
func noneJoin(seriesTagIndex1 map[uint64][]uint64, seriesTagIndex2 map[uint64][]uint64) map[uint64][]uint64 {
	seriesTagIndex := make(map[uint64][]uint64)
	var index uint64
	for _, seriesHashes := range seriesTagIndex1 {
		seriesTagIndex[index] = seriesHashes
		index++
	}
	for _, seriesHashes := range seriesTagIndex2 {
		seriesTagIndex[index] = seriesHashes
		index++
	}
	return seriesTagIndex
}

// originalJoin 原始分组方案，key 相同，即标签全部相同分为一组
func originalJoin(seriesTagIndex1 map[uint64][]uint64, seriesTagIndex2 map[uint64][]uint64) map[uint64][]uint64 {
	seriesTagIndex := make(map[uint64][]uint64)
	for tagHash, seriesHashes := range seriesTagIndex1 {
		if _, ok := seriesTagIndex[tagHash]; !ok {
			seriesTagIndex[tagHash] = mergeNewArray(seriesHashes)
		} else {
			seriesTagIndex[tagHash] = append(seriesTagIndex[tagHash], seriesHashes...)
		}
	}

	for tagHash, seriesHashes := range seriesTagIndex2 {
		if _, ok := seriesTagIndex[tagHash]; !ok {
			seriesTagIndex[tagHash] = mergeNewArray(seriesHashes)
		} else {
			seriesTagIndex[tagHash] = append(seriesTagIndex[tagHash], seriesHashes...)
		}
	}

	return seriesTagIndex
}

// exclude 左斥，留下在 reHashTagIndex1 中，但不在 reHashTagIndex2 中的记录
func exclude(reHashTagIndex1 map[uint64][][]uint64, reHashTagIndex2 map[uint64][][]uint64) map[uint64][][]uint64 {
	reHashTagIndex := make(map[uint64][][]uint64)
	for rehash, _ := range reHashTagIndex1 {
		if _, ok := reHashTagIndex2[rehash]; !ok {
			reHashTagIndex[rehash] = reHashTagIndex1[rehash]
		}
	}
	return reHashTagIndex
}

func MakeSeriesMap(series []models.DataResp, seriesTagIndex map[uint64][]uint64, seriesStore map[uint64]models.DataResp) {
	for i := 0; i < len(series); i++ {
		serieHash := hash.GetHash(series[i].Metric, series[i].Ref)
		tagHash := hash.GetTagHash(series[i].Metric)
		seriesStore[serieHash] = series[i]

		// 将曲线按照相同的 tag 分组
		if _, exists := seriesTagIndex[tagHash]; !exists {
			seriesTagIndex[tagHash] = make([]uint64, 0)
		}
		seriesTagIndex[tagHash] = append(seriesTagIndex[tagHash], serieHash)
	}
}

func mergeNewArray(arg ...[]uint64) []uint64 {
	res := make([]uint64, 0)
	for _, a := range arg {
		res = append(res, a...)
	}
	return res
}

func ProcessJoins(ruleId int64, trigger models.Trigger, seriesTagIndexes map[string]map[uint64][]uint64, seriesStore map[uint64]models.DataResp) map[uint64][]uint64 {
	last := make(map[uint64][]uint64)
	if len(seriesTagIndexes) == 0 {
		return last
	}

	if len(trigger.Joins) == 0 {
		idx := 0
		for _, seriesTagIndex := range seriesTagIndexes {
			if idx == 0 {
				last = seriesTagIndex
			} else {
				last = originalJoin(last, seriesTagIndex)
			}
			idx++
		}
		return last
	}

	// 有 join 条件，按条件依次合并
	if len(seriesTagIndexes) < len(trigger.Joins)+1 {
		logger.Errorf("rule_eval rid:%d queries' count: %d not match join condition's count: %d", ruleId, len(seriesTagIndexes), len(trigger.Joins))
		return nil
	}

	last = seriesTagIndexes[trigger.JoinRef]
	lastRehashed := rehashSet(last, seriesStore, trigger.Joins[0].On)
	for i := range trigger.Joins {
		cur := seriesTagIndexes[trigger.Joins[i].Ref]
		switch trigger.Joins[i].JoinType {
		case "original":
			last = originalJoin(last, cur)
		case "none":
			last = noneJoin(last, cur)
		case "cartesian":
			last = cartesianJoin(last, cur)
		case "inner_join":
			curRehashed := rehashSet(cur, seriesStore, trigger.Joins[i].On)
			lastRehashed = onJoin(lastRehashed, curRehashed, Inner)
			last = flatten(lastRehashed)
		case "left_join":
			curRehashed := rehashSet(cur, seriesStore, trigger.Joins[i].On)
			lastRehashed = onJoin(lastRehashed, curRehashed, Left)
			last = flatten(lastRehashed)
		case "right_join":
			curRehashed := rehashSet(cur, seriesStore, trigger.Joins[i].On)
			lastRehashed = onJoin(curRehashed, lastRehashed, Right)
			last = flatten(lastRehashed)
		case "left_exclude":
			curRehashed := rehashSet(cur, seriesStore, trigger.Joins[i].On)
			lastRehashed = exclude(lastRehashed, curRehashed)
			last = flatten(lastRehashed)
		case "right_exclude":
			curRehashed := rehashSet(cur, seriesStore, trigger.Joins[i].On)
			lastRehashed = exclude(curRehashed, lastRehashed)
			last = flatten(lastRehashed)
		default:
			logger.Warningf("rule_eval rid:%d join type:%s not support", ruleId, trigger.Joins[i].JoinType)
		}
	}
	return last
}

func GetQueryRef(query interface{}) (string, error) {
	// 首先检查是否为 map
	if m, ok := query.(map[string]interface{}); ok {
		if ref, exists := m["ref"]; exists {
			if refStr, ok := ref.(string); ok {
				return refStr, nil
			}
			return "", fmt.Errorf("ref 字段不是字符串类型")
		}
		return "", fmt.Errorf("query 中没有找到 ref 字段")
	}

	// 如果不是 map，则按原来的方式处理结构体
	v := reflect.ValueOf(query)
	if v.Kind() == reflect.Ptr {
		v = v.Elem()
	}

	if v.Kind() != reflect.Struct {
		return "", fmt.Errorf("query not a struct or map")
	}

	refField := v.FieldByName("Ref")
	if !refField.IsValid() {
		return "", fmt.Errorf("not find ref field")
	}

	if refField.Kind() != reflect.String {
		return "", fmt.Errorf("ref not a string")
	}

	return refField.String(), nil
}<|MERGE_RESOLUTION|>--- conflicted
+++ resolved
@@ -217,12 +217,7 @@
 
 		readerClient := arw.PromClients.GetCli(arw.DatasourceId)
 
-<<<<<<< HEAD
 		if query.VarEnabled {
-=======
-		hasVariable := strings.Index(query.PromQl, "$") != -1
-		if hasVariable {
->>>>>>> 095fdcb9
 			anomalyPoints := arw.VarFilling(query, readerClient)
 			for _, v := range anomalyPoints {
 				lst = append(lst, v)
@@ -289,34 +284,24 @@
 	anomalyPoints := make(map[string]common.AnomalyPoint)
 	// 使用一个统一的参数变量顺序
 	var ParamKeys []string
-<<<<<<< HEAD
 	for val, valQuery := range query.VarConfig.ParamVal {
 		if valQuery.ParamType == "threshold" {
 			continue
 		}
 		ParamKeys = append(ParamKeys, val)
-=======
-	for key := range query.ParamNode.Param {
-		ParamKeys = append(ParamKeys, key)
->>>>>>> 095fdcb9
 	}
 	sort.Slice(ParamKeys, func(i, j int) bool {
 		return ParamKeys[i] < ParamKeys[j]
 	})
 	// 广度优先遍历，每个节点先查询无参数变量的 query 得到满足值变量的所有结果，然后判断哪些参数值符合条件
 	queue := list.New()
-<<<<<<< HEAD
 	queue.PushBack(query.VarConfig)
-=======
-	queue.PushBack(query.ParamNode)
->>>>>>> 095fdcb9
 	for queue.Len() != 0 {
 		// curQuery 当前节点的无参数 query，用于时序库查询
 		curQuery := fullQuery
 		// realQuery 当前节点产生异常点的 query，用于告警展示
 		realQuery := query.PromQl
 
-<<<<<<< HEAD
 		node := queue.Front().Value.(models.VarConfig)
 		queue.Remove(queue.Front())
 
@@ -329,12 +314,6 @@
 		}
 		// 替换值变量
 		for key, val := range valMap {
-=======
-		node := queue.Front().Value.(models.ParamNode)
-		queue.Remove(queue.Front())
-
-		for key, val := range node.Val {
->>>>>>> 095fdcb9
 			curQuery = strings.Replace(curQuery, fmt.Sprintf("$%s", key), val, -1)
 			realQuery = strings.Replace(realQuery, fmt.Sprintf("$%s", key), val, -1)
 		}
@@ -379,13 +358,10 @@
 			delete(anomalyPoints, k)
 		}
 
-<<<<<<< HEAD
 		for i := range node.ChildVarConfigs {
 			queue.PushBack(node.ChildVarConfigs[i])
-=======
 		for i := range node.SubParamNodes {
 			queue.PushBack(node.SubParamNodes[i])
->>>>>>> 095fdcb9
 		}
 	}
 	return anomalyPoints
@@ -425,7 +401,6 @@
 	return seqVals
 }
 
-<<<<<<< HEAD
 // removeVal 去除 promql 中的参数变量
 // mem{test1=\"$test1\",test2=\"test2\"} > $val1 and mem{test3=\"test3\",test4=\"$test4\"} > $val2
 // ==> mem{test2=\"test2\"} > $val1 and mem{test3=\"test3\"} > $val2
@@ -470,108 +445,31 @@
 
 // 获取参数变量的所有组合
 func (arw *AlertRuleWorker) getParamPermutation(node models.VarConfig, paramKeys []string) (map[string]struct{}, error) {
-=======
-func removeVal(promql string) string {
-
-	split := strings.Split(promql, ",")
-	n := len(split)
-	if n <= 1 {
-		return promql
-	}
-
-	sb := strings.Builder{}
-
-	first := true
-
-	firstSplits := strings.Split(split[0], "{")
-	sb.WriteString(firstSplits[0] + "{")
-	if len(firstSplits) > 1 && !isVal(firstSplits[1]) {
-		sb.WriteString(firstSplits[1])
-		first = false
-	}
-
-	for i := 1; i < n-1; i++ {
-		if !isVal(split[i]) {
-			if !first {
-				sb.WriteString(",")
-			}
-			sb.WriteString(split[i])
-			first = false
-		}
-	}
-
-	lastSplits := strings.Split(split[n-1], "}")
-	if len(lastSplits) > 1 && !isVal(lastSplits[0]) {
-		if !first {
-			sb.WriteString(",")
-		}
-		sb.WriteString(lastSplits[0])
-	}
-	sb.WriteString("}" + lastSplits[1])
-	return sb.String()
-}
-
-func isVal(str string) bool {
-	for _, c := range str {
-		if c == '$' {
-			return true
-		}
-	}
-	return false
-}
-
-// 获取参数变量的所有组合
-func (arw *AlertRuleWorker) getParamPermutation(node models.ParamNode, paramKeys []string) (map[string]struct{}, error) {
->>>>>>> 095fdcb9
 
 	// 参数变量查询，得到参数变量值
 	paramMap := make(map[string][]string)
 	for _, paramKey := range paramKeys {
 		var params []string
-<<<<<<< HEAD
 		paramQuery, ok := node.ParamVal[paramKey]
-=======
-		paramQuery, ok := node.Param[paramKey]
->>>>>>> 095fdcb9
 		if !ok {
 			return nil, fmt.Errorf("param key not found: %s", paramKey)
 		}
 		switch paramQuery.ParamType {
-<<<<<<< HEAD
 		case "host":
-=======
-		case "Host":
-			if paramKey != "ident" {
-				logger.Errorf("rule_eval:%s, param key : %s not support for HostQuery", arw.Key(), paramKey)
-				break
-			}
->>>>>>> 095fdcb9
 			hostIdents, err := arw.getHostIdents(paramQuery)
 			if err != nil {
 				logger.Errorf("rule_eval:%s, fail to get host idents, error:%v", arw.Key(), err)
 				break
 			}
 			params = hostIdents
-<<<<<<< HEAD
 		case "device":
-=======
-		case "Device":
-			if paramKey != "ident" {
-				logger.Errorf("rule_eval:%s, param key : %s not support for DeviceQuery", arw.Key(), paramKey)
-				break
-			}
->>>>>>> 095fdcb9
 			deviceIdents, err := arw.getDeviceIdents(paramQuery)
 			if err != nil {
 				logger.Errorf("rule_eval:%s, fail to get device idents, error:%v", arw.Key(), err)
 				break
 			}
 			params = deviceIdents
-<<<<<<< HEAD
 		case "enum":
-=======
-		case "Enum":
->>>>>>> 095fdcb9
 			q, _ := json.Marshal(paramQuery.Query)
 			var query []string
 			err := json.Unmarshal(q, &query)
