--- conflicted
+++ resolved
@@ -141,29 +141,20 @@
 	case models.HOST:
 		anomalyPoints, err = arw.GetHostAnomalyPoint(cachedRule.RuleConfig)
 	case models.TDENGINE:
-<<<<<<< HEAD
-		anomalyPoints, recoverPoints = arw.GetTdengineAnomalyPoint(cachedRule, arw.Processor.DatasourceId())
-=======
-		anomalyPoints, recoverPoints, err = arw.GetTdengineAnomalyPoint(cachedRule, arw.processor.DatasourceId())
->>>>>>> c7117b94
+		anomalyPoints, recoverPoints, err = arw.GetTdengineAnomalyPoint(cachedRule, arw.Processor.DatasourceId())
 	case models.LOKI:
 		anomalyPoints, err = arw.GetPromAnomalyPoint(cachedRule.RuleConfig)
 	default:
 		return
 	}
 
-<<<<<<< HEAD
-	if arw.Processor == nil {
-		logger.Warningf("rule_eval:%s Processor is nil", arw.Key())
-=======
 	if err != nil {
 		logger.Errorf("rule_eval:%s get anomaly point err:%s", arw.Key(), err.Error())
 		return
 	}
 
-	if arw.processor == nil {
-		logger.Warningf("rule_eval:%s processor is nil", arw.Key())
->>>>>>> c7117b94
+	if arw.Processor == nil {
+		logger.Warningf("rule_eval:%s Processor is nil", arw.Key())
 		return
 	}
 
@@ -191,21 +182,13 @@
 		now := time.Now().Unix()
 		for _, point := range pointsMap {
 			str := fmt.Sprintf("%v", point.Value)
-<<<<<<< HEAD
 			arw.Processor.RecoverSingle(process.Hash(cachedRule.Id, arw.Processor.DatasourceId(), point), now, &str)
-=======
-			arw.processor.RecoverSingle(true, process.Hash(cachedRule.Id, arw.processor.DatasourceId(), point), now, &str)
->>>>>>> c7117b94
 		}
 	} else {
 		now := time.Now().Unix()
 		for _, point := range recoverPoints {
 			str := fmt.Sprintf("%v", point.Value)
-<<<<<<< HEAD
 			arw.Processor.RecoverSingle(process.Hash(cachedRule.Id, arw.Processor.DatasourceId(), point), now, &str)
-=======
-			arw.processor.RecoverSingle(true, process.Hash(cachedRule.Id, arw.processor.DatasourceId(), point), now, &str)
->>>>>>> c7117b94
 		}
 	}
 
@@ -224,25 +207,14 @@
 	var rule *models.PromRuleConfig
 	if err := json.Unmarshal([]byte(ruleConfig), &rule); err != nil {
 		logger.Errorf("rule_eval:%s rule_config:%s, error:%v", arw.Key(), ruleConfig, err)
-<<<<<<< HEAD
 		arw.Processor.Stats.CounterRuleEvalErrorTotal.WithLabelValues(fmt.Sprintf("%v", arw.Processor.DatasourceId()), GET_RULE_CONFIG).Inc()
-		return lst
+		return lst, err
 	}
 
 	if rule == nil {
 		logger.Errorf("rule_eval:%s rule_config:%s, error:Rule is nil", arw.Key(), ruleConfig)
 		arw.Processor.Stats.CounterRuleEvalErrorTotal.WithLabelValues(fmt.Sprintf("%v", arw.Processor.DatasourceId()), GET_RULE_CONFIG).Inc()
-		return lst
-=======
-		arw.processor.Stats.CounterRuleEvalErrorTotal.WithLabelValues(fmt.Sprintf("%v", arw.processor.DatasourceId()), GET_RULE_CONFIG).Inc()
-		return lst, err
-	}
-
-	if rule == nil {
-		logger.Errorf("rule_eval:%s rule_config:%s, error:rule is nil", arw.Key(), ruleConfig)
-		arw.processor.Stats.CounterRuleEvalErrorTotal.WithLabelValues(fmt.Sprintf("%v", arw.processor.DatasourceId()), GET_RULE_CONFIG).Inc()
 		return lst, errors.New("rule is nil")
->>>>>>> c7117b94
 	}
 
 	arw.Inhibit = rule.Inhibit
@@ -280,7 +252,7 @@
 				logger.Errorf("rule_eval:%s promql:%s, error:%v", arw.Key(), promql, err)
 				arw.Processor.Stats.CounterQueryDataErrorTotal.WithLabelValues(fmt.Sprintf("%d", arw.DatasourceId)).Inc()
 				arw.Processor.Stats.CounterRuleEvalErrorTotal.WithLabelValues(fmt.Sprintf("%v", arw.Processor.DatasourceId()), QUERY_DATA).Inc()
-				continue
+				return lst, err
 			}
 
 			if len(warnings) > 0 {
@@ -298,314 +270,7 @@
 			lst = append(lst, points...)
 		}
 	}
-	return lst
-}
-
-type sample struct {
-	Metric    model.Metric      `json:"metric"`
-	Value     model.SampleValue `json:"value"`
-	Timestamp model.Time
-}
-
-// VarFilling 填充变量
-// 公式: mem_used_percent{host="$host"} > $val 其中 $host 为参数变量，$val 为值变量
-// 实现步骤:
-// 广度优先遍历，保证同一参数变量的子筛选可以覆盖上一层筛选
-// 每个节点先查询无参数的 query, 即 mem_used_percent > curVal, 得到满足值变量的所有结果
-// 结果中有满足本节点参数变量的值，加入异常点列表
-// 参数变量的值不满足的组合，需要覆盖上层筛选中产生的异常点
-func (arw *AlertRuleWorker) VarFilling(query models.PromQuery, readerClient promsdk.API) map[string]common.AnomalyPoint {
-	fullQuery := removeVal(query.PromQl)
-	// 存储所有的异常点，key 为参数变量的组合，可以实现子筛选对上一层筛选的覆盖
-	anomalyPoints := make(map[string]common.AnomalyPoint)
-	// 使用一个统一的参数变量顺序
-	var ParamKeys []string
-	for val, valQuery := range query.VarConfig.ParamVal {
-		if valQuery.ParamType == "threshold" {
-			continue
-		}
-		ParamKeys = append(ParamKeys, val)
-	}
-	sort.Slice(ParamKeys, func(i, j int) bool {
-		return ParamKeys[i] < ParamKeys[j]
-	})
-	// 广度优先遍历，每个节点先查询无参数变量的 query 得到满足值变量的所有结果，然后判断哪些参数值符合条件
-	queue := list.New()
-	queue.PushBack(query.VarConfig)
-	for queue.Len() != 0 {
-		// curQuery 当前节点的无参数 query，用于时序库查询
-		curQuery := fullQuery
-		// realQuery 当前节点产生异常点的 query，用于告警展示
-		realQuery := query.PromQl
-
-		node := queue.Front().Value.(models.VarConfig)
-		queue.Remove(queue.Front())
-
-		// 取出值变量
-		valMap := make(map[string]string)
-		for val, valQuery := range node.ParamVal {
-			if valQuery.ParamType == "threshold" {
-				valMap[val] = valQuery.Query.(string)
-			}
-		}
-		// 替换值变量
-		for key, val := range valMap {
-			curQuery = strings.Replace(curQuery, fmt.Sprintf("$%s", key), val, -1)
-			realQuery = strings.Replace(realQuery, fmt.Sprintf("$%s", key), val, -1)
-		}
-		// 得到满足值变量的所有结果
-		value, _, err := readerClient.Query(context.Background(), curQuery, time.Now())
-		if err != nil {
-<<<<<<< HEAD
-			logger.Errorf("rule_eval:%s, promql:%s, error:%v", arw.Key(), curQuery, err)
-			continue
-=======
-			logger.Errorf("rule_eval:%s promql:%s, error:%v", arw.Key(), promql, err)
-			arw.processor.Stats.CounterQueryDataErrorTotal.WithLabelValues(fmt.Sprintf("%d", arw.datasourceId)).Inc()
-			arw.processor.Stats.CounterRuleEvalErrorTotal.WithLabelValues(fmt.Sprintf("%v", arw.processor.DatasourceId()), QUERY_DATA).Inc()
-			return lst, err
->>>>>>> c7117b94
-		}
-		seqVals := getSamples(value)
-		// 得到参数变量的所有组合
-		paramPermutation, err := arw.getParamPermutation(node, ParamKeys)
-		if err != nil {
-			logger.Errorf("rule_eval:%s, paramPermutation error:%v", arw.Key(), err)
-			continue
-		}
-		// 判断哪些参数值符合条件
-		for i := range seqVals {
-			curRealQuery := realQuery
-			var cur []string
-			for _, paramKey := range ParamKeys {
-				val := string(seqVals[i].Metric[model.LabelName(paramKey)])
-				cur = append(cur, val)
-				curRealQuery = strings.Replace(curRealQuery, fmt.Sprintf("$%s", paramKey), val, -1)
-			}
-			if _, ok := paramPermutation[strings.Join(cur, "-")]; ok {
-				anomalyPoints[strings.Join(cur, "-")] = common.AnomalyPoint{
-					Key:       seqVals[i].Metric.String(),
-					Timestamp: seqVals[i].Timestamp.Unix(),
-					Value:     float64(seqVals[i].Value),
-					Labels:    seqVals[i].Metric,
-					Severity:  query.Severity,
-					Query:     curRealQuery,
-				}
-				// 生成异常点后，删除该参数组合
-				delete(paramPermutation, strings.Join(cur, "-"))
-			}
-		}
-
-		// 剩余的参数组合为本层筛选不产生异常点的组合，需要覆盖上层筛选中产生的异常点
-		for k, _ := range paramPermutation {
-			delete(anomalyPoints, k)
-		}
-
-		for i := range node.ChildVarConfigs {
-			queue.PushBack(node.ChildVarConfigs[i])
-		}
-	}
-<<<<<<< HEAD
-	return anomalyPoints
-}
-
-// getSamples 获取查询结果的所有样本，并转化为统一的格式
-func getSamples(value model.Value) []sample {
-	var seqVals []sample
-	switch value.Type() {
-	case model.ValVector:
-		items, ok := value.(model.Vector)
-		if !ok {
-			break
-		}
-		for i := range items {
-			seqVals = append(seqVals, sample{
-				Metric:    items[i].Metric,
-				Value:     items[i].Value,
-				Timestamp: items[i].Timestamp,
-			})
-		}
-	case model.ValMatrix:
-		items, ok := value.(model.Matrix)
-		if !ok {
-			break
-		}
-		for i := range items {
-			last := items[i].Values[len(items[i].Values)-1]
-			seqVals = append(seqVals, sample{
-				Metric:    items[i].Metric,
-				Value:     last.Value,
-				Timestamp: last.Timestamp,
-			})
-		}
-	default:
-	}
-	return seqVals
-}
-
-// removeVal 去除 promql 中的参数变量
-// mem{test1=\"$test1\",test2=\"test2\"} > $val1 and mem{test3=\"test3\",test4=\"$test4\"} > $val2
-// ==> mem{test2=\"test2\"} > $val1 and mem{test3=\"test3\"} > $val2
-func removeVal(promql string) string {
-	sb := strings.Builder{}
-	n := len(promql)
-	start := false
-	lastIdx := 0
-	curIdx := 0
-	isVar := false
-	for curIdx < n {
-		if !start {
-			if promql[curIdx] == '{' {
-				start = true
-				lastIdx = curIdx
-			}
-			sb.WriteRune(rune(promql[curIdx]))
-		} else {
-			if promql[curIdx] == '$' {
-				isVar = true
-			}
-			if promql[curIdx] == ',' || promql[curIdx] == '}' {
-				if !isVar {
-					if sb.String()[sb.Len()-1] == '{' {
-						lastIdx++
-					}
-					sb.WriteString(promql[lastIdx:curIdx])
-				}
-				isVar = false
-				if promql[curIdx] == '}' {
-					start = false
-					sb.WriteRune(rune(promql[curIdx]))
-				}
-				lastIdx = curIdx
-			}
-		}
-		curIdx++
-	}
-
-	return sb.String()
-}
-
-// 获取参数变量的所有组合
-func (arw *AlertRuleWorker) getParamPermutation(node models.VarConfig, paramKeys []string) (map[string]struct{}, error) {
-
-	// 参数变量查询，得到参数变量值
-	paramMap := make(map[string][]string)
-	for _, paramKey := range paramKeys {
-		var params []string
-		paramQuery, ok := node.ParamVal[paramKey]
-		if !ok {
-			return nil, fmt.Errorf("param key not found: %s", paramKey)
-		}
-		switch paramQuery.ParamType {
-		case "host":
-			hostIdents, err := arw.getHostIdents(paramQuery)
-			if err != nil {
-				logger.Errorf("rule_eval:%s, fail to get host idents, error:%v", arw.Key(), err)
-				break
-			}
-			params = hostIdents
-		case "device":
-			deviceIdents, err := arw.getDeviceIdents(paramQuery)
-			if err != nil {
-				logger.Errorf("rule_eval:%s, fail to get device idents, error:%v", arw.Key(), err)
-				break
-			}
-			params = deviceIdents
-		case "enum":
-			q, _ := json.Marshal(paramQuery.Query)
-			var query []string
-			err := json.Unmarshal(q, &query)
-			if err != nil {
-				logger.Errorf("query:%s fail to unmarshalling into string slice, error:%v", paramQuery.Query, err)
-			}
-			params = query
-		default:
-			return nil, fmt.Errorf("unknown param type: %s", paramQuery.ParamType)
-		}
-
-		if len(params) == 0 {
-			return nil, fmt.Errorf("param key: %s, params is empty", paramKey)
-		}
-
-		paramMap[paramKey] = params
-	}
-
-	// 得到以 paramKeys 为顺序的所有参数组合
-	permutation := mapPermutation(paramKeys, paramMap)
-
-	res := make(map[string]struct{})
-	for i := range permutation {
-		res[strings.Join(permutation[i], "-")] = struct{}{}
-	}
-
-	return res, nil
-}
-
-func (arw *AlertRuleWorker) getHostIdents(paramQuery models.ParamQuery) ([]string, error) {
-	var params []string
-	q, _ := json.Marshal(paramQuery.Query)
-
-	cacheKey := "Host_" + string(q)
-	value, hit := arw.HostAndDeviceIdentCache.Load(cacheKey)
-	if idents, ok := value.([]string); hit && ok {
-		params = idents
-		return params, nil
-	}
-
-	var query models.HostQuery
-	err := json.Unmarshal(q, &query)
-	if err != nil {
-		return nil, err
-	}
-
-	hostsQuery := models.GetHostsQuery([]models.HostQuery{query})
-	session := models.TargetFilterQueryBuild(arw.Ctx, hostsQuery, 0, 0)
-	var lst []*models.Target
-	err = session.Find(&lst).Error
-	if err != nil {
-		return nil, err
-	}
-	for i := range lst {
-		params = append(params, lst[i].Ident)
-	}
-	arw.HostAndDeviceIdentCache.Store(cacheKey, params)
-	return params, nil
-}
-
-func (arw *AlertRuleWorker) getDeviceIdents(paramQuery models.ParamQuery) ([]string, error) {
-	return arw.DeviceIdentHook(arw, paramQuery)
-}
-
-// 生成所有排列组合
-func mapPermutation(paramKeys []string, paraMap map[string][]string) [][]string {
-	var result [][]string
-	current := make([]string, len(paramKeys))
-	combine(paramKeys, paraMap, 0, current, &result)
-	return result
-}
-
-// 递归生成所有排列组合
-func combine(paramKeys []string, paraMap map[string][]string, index int, current []string, result *[][]string) {
-	// 当到达最后一个 key 时，存储当前的组合
-	if index == len(paramKeys) {
-		combination := make([]string, len(current))
-		copy(combination, current)
-		*result = append(*result, combination)
-		return
-	}
-
-	// 获取当前 key 对应的 value 列表
-	key := paramKeys[index]
-	valueList := paraMap[key]
-
-	// 遍历每个 value，并递归生成下一个 key 的组合
-	for _, value := range valueList {
-		current[index] = value
-		combine(paramKeys, paraMap, index+1, current, result)
-	}
-=======
 	return lst, nil
->>>>>>> c7117b94
 }
 
 func (arw *AlertRuleWorker) GetTdengineAnomalyPoint(rule *models.AlertRule, dsId int64) ([]common.AnomalyPoint, []common.AnomalyPoint, error) {
@@ -615,28 +280,17 @@
 	ruleConfig := strings.TrimSpace(rule.RuleConfig)
 	if ruleConfig == "" {
 		logger.Warningf("rule_eval:%d promql is blank", rule.Id)
-<<<<<<< HEAD
 		arw.Processor.Stats.CounterRuleEvalErrorTotal.WithLabelValues(fmt.Sprintf("%v", arw.Processor.DatasourceId()), GET_RULE_CONFIG).Inc()
-		return points, recoverPoints
-=======
-		arw.processor.Stats.CounterRuleEvalErrorTotal.WithLabelValues(fmt.Sprintf("%v", arw.processor.DatasourceId()), GET_RULE_CONFIG).Inc()
 		return points, recoverPoints, errors.New("rule config is nil")
->>>>>>> c7117b94
 	}
 
 	var ruleQuery models.RuleQuery
 	err := json.Unmarshal([]byte(ruleConfig), &ruleQuery)
 	if err != nil {
 		logger.Warningf("rule_eval:%d promql parse error:%s", rule.Id, err.Error())
-<<<<<<< HEAD
 		arw.Processor.Stats.CounterRuleEvalErrorTotal.WithLabelValues(fmt.Sprintf("%v", arw.Processor.DatasourceId())).Inc()
 		arw.Processor.Stats.CounterRuleEvalErrorTotal.WithLabelValues(fmt.Sprintf("%v", arw.Processor.DatasourceId()), GET_RULE_CONFIG).Inc()
-		return points, recoverPoints
-=======
-		arw.processor.Stats.CounterRuleEvalErrorTotal.WithLabelValues(fmt.Sprintf("%v", arw.processor.DatasourceId())).Inc()
-		arw.processor.Stats.CounterRuleEvalErrorTotal.WithLabelValues(fmt.Sprintf("%v", arw.processor.DatasourceId()), GET_RULE_CONFIG).Inc()
 		return points, recoverPoints, err
->>>>>>> c7117b94
 	}
 
 	arw.Inhibit = ruleQuery.Inhibit
@@ -661,15 +315,9 @@
 			arw.Processor.Stats.CounterQueryDataTotal.WithLabelValues(fmt.Sprintf("%d", arw.DatasourceId)).Inc()
 			if err != nil {
 				logger.Warningf("rule_eval rid:%d query data error: %v", rule.Id, err)
-<<<<<<< HEAD
 				arw.Processor.Stats.CounterQueryDataErrorTotal.WithLabelValues(fmt.Sprintf("%d", arw.DatasourceId)).Inc()
 				arw.Processor.Stats.CounterRuleEvalErrorTotal.WithLabelValues(fmt.Sprintf("%v", arw.Processor.DatasourceId()), QUERY_DATA).Inc()
-				continue
-=======
-				arw.processor.Stats.CounterQueryDataErrorTotal.WithLabelValues(fmt.Sprintf("%d", arw.datasourceId)).Inc()
-				arw.processor.Stats.CounterRuleEvalErrorTotal.WithLabelValues(fmt.Sprintf("%v", arw.processor.DatasourceId()), QUERY_DATA).Inc()
 				return points, recoverPoints, err
->>>>>>> c7117b94
 			}
 			//  此条日志很重要，是告警判断的现场值
 			logger.Debugf("rule_eval rid:%d req:%+v resp:%+v", rule.Id, query, series)
@@ -696,25 +344,14 @@
 	var rule *models.HostRuleConfig
 	if err := json.Unmarshal([]byte(ruleConfig), &rule); err != nil {
 		logger.Errorf("rule_eval:%s rule_config:%s, error:%v", arw.Key(), ruleConfig, err)
-<<<<<<< HEAD
 		arw.Processor.Stats.CounterRuleEvalErrorTotal.WithLabelValues(fmt.Sprintf("%v", arw.Processor.DatasourceId()), GET_RULE_CONFIG).Inc()
-		return lst
-	}
-
-	if rule == nil {
-		logger.Errorf("rule_eval:%s rule_config:%s, error:Rule is nil", arw.Key(), ruleConfig)
-		arw.Processor.Stats.CounterRuleEvalErrorTotal.WithLabelValues(fmt.Sprintf("%v", arw.Processor.DatasourceId()), GET_RULE_CONFIG).Inc()
-		return lst
-=======
-		arw.processor.Stats.CounterRuleEvalErrorTotal.WithLabelValues(fmt.Sprintf("%v", arw.processor.DatasourceId()), GET_RULE_CONFIG).Inc()
 		return lst, err
 	}
 
 	if rule == nil {
 		logger.Errorf("rule_eval:%s rule_config:%s, error:rule is nil", arw.Key(), ruleConfig)
-		arw.processor.Stats.CounterRuleEvalErrorTotal.WithLabelValues(fmt.Sprintf("%v", arw.processor.DatasourceId()), GET_RULE_CONFIG).Inc()
+		arw.Processor.Stats.CounterRuleEvalErrorTotal.WithLabelValues(fmt.Sprintf("%v", arw.Processor.DatasourceId()), GET_RULE_CONFIG).Inc()
 		return lst, errors.New("rule is nil")
->>>>>>> c7117b94
 	}
 
 	arw.Inhibit = rule.Inhibit
@@ -1197,4 +834,300 @@
 	}
 
 	return refField.String(), nil
-}+}
+
+type sample struct {
+	Metric    model.Metric      `json:"metric"`
+	Value     model.SampleValue `json:"value"`
+	Timestamp model.Time
+}
+
+// VarFilling 填充变量
+// 公式: mem_used_percent{host="$host"} > $val 其中 $host 为参数变量，$val 为值变量
+// 实现步骤:
+// 广度优先遍历，保证同一参数变量的子筛选可以覆盖上一层筛选
+// 每个节点先查询无参数的 query, 即 mem_used_percent > curVal, 得到满足值变量的所有结果
+// 结果中有满足本节点参数变量的值，加入异常点列表
+// 参数变量的值不满足的组合，需要覆盖上层筛选中产生的异常点
+func (arw *AlertRuleWorker) VarFilling(query models.PromQuery, readerClient promsdk.API) map[string]common.AnomalyPoint {
+	fullQuery := removeVal(query.PromQl)
+	// 存储所有的异常点，key 为参数变量的组合，可以实现子筛选对上一层筛选的覆盖
+	anomalyPoints := make(map[string]common.AnomalyPoint)
+	// 使用一个统一的参数变量顺序
+	var ParamKeys []string
+	for val, valQuery := range query.VarConfig.ParamVal {
+		if valQuery.ParamType == "threshold" {
+			continue
+		}
+		ParamKeys = append(ParamKeys, val)
+	}
+	sort.Slice(ParamKeys, func(i, j int) bool {
+		return ParamKeys[i] < ParamKeys[j]
+	})
+	// 广度优先遍历，每个节点先查询无参数变量的 query 得到满足值变量的所有结果，然后判断哪些参数值符合条件
+	queue := list.New()
+	queue.PushBack(query.VarConfig)
+	for queue.Len() != 0 {
+		// curQuery 当前节点的无参数 query，用于时序库查询
+		curQuery := fullQuery
+		// realQuery 当前节点产生异常点的 query，用于告警展示
+		realQuery := query.PromQl
+
+		node := queue.Front().Value.(models.VarConfig)
+		queue.Remove(queue.Front())
+
+		// 取出值变量
+		valMap := make(map[string]string)
+		for val, valQuery := range node.ParamVal {
+			if valQuery.ParamType == "threshold" {
+				valMap[val] = valQuery.Query.(string)
+			}
+		}
+		// 替换值变量
+		for key, val := range valMap {
+			curQuery = strings.Replace(curQuery, fmt.Sprintf("$%s", key), val, -1)
+			realQuery = strings.Replace(realQuery, fmt.Sprintf("$%s", key), val, -1)
+		}
+		// 得到满足值变量的所有结果
+		value, _, err := readerClient.Query(context.Background(), curQuery, time.Now())
+		if err != nil {
+			logger.Errorf("rule_eval:%s, promql:%s, error:%v", arw.Key(), curQuery, err)
+			continue
+		}
+		seqVals := getSamples(value)
+		// 得到参数变量的所有组合
+		paramPermutation, err := arw.getParamPermutation(node, ParamKeys)
+		if err != nil {
+			logger.Errorf("rule_eval:%s, paramPermutation error:%v", arw.Key(), err)
+			continue
+		}
+		// 判断哪些参数值符合条件
+		for i := range seqVals {
+			curRealQuery := realQuery
+			var cur []string
+			for _, paramKey := range ParamKeys {
+				val := string(seqVals[i].Metric[model.LabelName(paramKey)])
+				cur = append(cur, val)
+				curRealQuery = strings.Replace(curRealQuery, fmt.Sprintf("$%s", paramKey), val, -1)
+			}
+			if _, ok := paramPermutation[strings.Join(cur, "-")]; ok {
+				anomalyPoints[strings.Join(cur, "-")] = common.AnomalyPoint{
+					Key:       seqVals[i].Metric.String(),
+					Timestamp: seqVals[i].Timestamp.Unix(),
+					Value:     float64(seqVals[i].Value),
+					Labels:    seqVals[i].Metric,
+					Severity:  query.Severity,
+					Query:     curRealQuery,
+				}
+				// 生成异常点后，删除该参数组合
+				delete(paramPermutation, strings.Join(cur, "-"))
+			}
+		}
+
+		// 剩余的参数组合为本层筛选不产生异常点的组合，需要覆盖上层筛选中产生的异常点
+		for k, _ := range paramPermutation {
+			delete(anomalyPoints, k)
+		}
+
+		for i := range node.ChildVarConfigs {
+			queue.PushBack(node.ChildVarConfigs[i])
+		}
+	}
+	return anomalyPoints
+}
+
+// getSamples 获取查询结果的所有样本，并转化为统一的格式
+func getSamples(value model.Value) []sample {
+	var seqVals []sample
+	switch value.Type() {
+	case model.ValVector:
+		items, ok := value.(model.Vector)
+		if !ok {
+			break
+		}
+		for i := range items {
+			seqVals = append(seqVals, sample{
+				Metric:    items[i].Metric,
+				Value:     items[i].Value,
+				Timestamp: items[i].Timestamp,
+			})
+		}
+	case model.ValMatrix:
+		items, ok := value.(model.Matrix)
+		if !ok {
+			break
+		}
+		for i := range items {
+			last := items[i].Values[len(items[i].Values)-1]
+			seqVals = append(seqVals, sample{
+				Metric:    items[i].Metric,
+				Value:     last.Value,
+				Timestamp: last.Timestamp,
+			})
+		}
+	default:
+	}
+	return seqVals
+}
+
+// removeVal 去除 promql 中的参数变量
+// mem{test1=\"$test1\",test2=\"test2\"} > $val1 and mem{test3=\"test3\",test4=\"$test4\"} > $val2
+// ==> mem{test2=\"test2\"} > $val1 and mem{test3=\"test3\"} > $val2
+func removeVal(promql string) string {
+	sb := strings.Builder{}
+	n := len(promql)
+	start := false
+	lastIdx := 0
+	curIdx := 0
+	isVar := false
+	for curIdx < n {
+		if !start {
+			if promql[curIdx] == '{' {
+				start = true
+				lastIdx = curIdx
+			}
+			sb.WriteRune(rune(promql[curIdx]))
+		} else {
+			if promql[curIdx] == '$' {
+				isVar = true
+			}
+			if promql[curIdx] == ',' || promql[curIdx] == '}' {
+				if !isVar {
+					if sb.String()[sb.Len()-1] == '{' {
+						lastIdx++
+					}
+					sb.WriteString(promql[lastIdx:curIdx])
+				}
+				isVar = false
+				if promql[curIdx] == '}' {
+					start = false
+					sb.WriteRune(rune(promql[curIdx]))
+				}
+				lastIdx = curIdx
+			}
+		}
+		curIdx++
+	}
+
+	return sb.String()
+}
+
+// 获取参数变量的所有组合
+func (arw *AlertRuleWorker) getParamPermutation(node models.VarConfig, paramKeys []string) (map[string]struct{}, error) {
+
+	// 参数变量查询，得到参数变量值
+	paramMap := make(map[string][]string)
+	for _, paramKey := range paramKeys {
+		var params []string
+		paramQuery, ok := node.ParamVal[paramKey]
+		if !ok {
+			return nil, fmt.Errorf("param key not found: %s", paramKey)
+		}
+		switch paramQuery.ParamType {
+		case "host":
+			hostIdents, err := arw.getHostIdents(paramQuery)
+			if err != nil {
+				logger.Errorf("rule_eval:%s, fail to get host idents, error:%v", arw.Key(), err)
+				break
+			}
+			params = hostIdents
+		case "device":
+			deviceIdents, err := arw.getDeviceIdents(paramQuery)
+			if err != nil {
+				logger.Errorf("rule_eval:%s, fail to get device idents, error:%v", arw.Key(), err)
+				break
+			}
+			params = deviceIdents
+		case "enum":
+			q, _ := json.Marshal(paramQuery.Query)
+			var query []string
+			err := json.Unmarshal(q, &query)
+			if err != nil {
+				logger.Errorf("query:%s fail to unmarshalling into string slice, error:%v", paramQuery.Query, err)
+			}
+			params = query
+		default:
+			return nil, fmt.Errorf("unknown param type: %s", paramQuery.ParamType)
+		}
+
+		if len(params) == 0 {
+			return nil, fmt.Errorf("param key: %s, params is empty", paramKey)
+		}
+
+		paramMap[paramKey] = params
+	}
+
+	// 得到以 paramKeys 为顺序的所有参数组合
+	permutation := mapPermutation(paramKeys, paramMap)
+
+	res := make(map[string]struct{})
+	for i := range permutation {
+		res[strings.Join(permutation[i], "-")] = struct{}{}
+	}
+
+	return res, nil
+}
+
+func (arw *AlertRuleWorker) getHostIdents(paramQuery models.ParamQuery) ([]string, error) {
+	var params []string
+	q, _ := json.Marshal(paramQuery.Query)
+
+	cacheKey := "Host_" + string(q)
+	value, hit := arw.HostAndDeviceIdentCache.Load(cacheKey)
+	if idents, ok := value.([]string); hit && ok {
+		params = idents
+		return params, nil
+	}
+
+	var query models.HostQuery
+	err := json.Unmarshal(q, &query)
+	if err != nil {
+		return nil, err
+	}
+
+	hostsQuery := models.GetHostsQuery([]models.HostQuery{query})
+	session := models.TargetFilterQueryBuild(arw.Ctx, hostsQuery, 0, 0)
+	var lst []*models.Target
+	err = session.Find(&lst).Error
+	if err != nil {
+		return nil, err
+	}
+	for i := range lst {
+		params = append(params, lst[i].Ident)
+	}
+	arw.HostAndDeviceIdentCache.Store(cacheKey, params)
+	return params, nil
+}
+
+func (arw *AlertRuleWorker) getDeviceIdents(paramQuery models.ParamQuery) ([]string, error) {
+	return arw.DeviceIdentHook(arw, paramQuery)
+}
+
+// 生成所有排列组合
+func mapPermutation(paramKeys []string, paraMap map[string][]string) [][]string {
+	var result [][]string
+	current := make([]string, len(paramKeys))
+	combine(paramKeys, paraMap, 0, current, &result)
+	return result
+}
+
+// 递归生成所有排列组合
+func combine(paramKeys []string, paraMap map[string][]string, index int, current []string, result *[][]string) {
+	// 当到达最后一个 key 时，存储当前的组合
+	if index == len(paramKeys) {
+		combination := make([]string, len(current))
+		copy(combination, current)
+		*result = append(*result, combination)
+		return
+	}
+
+	// 获取当前 key 对应的 value 列表
+	key := paramKeys[index]
+	valueList := paraMap[key]
+
+	// 遍历每个 value，并递归生成下一个 key 的组合
+	for _, value := range valueList {
+		current[index] = value
+		combine(paramKeys, paraMap, index+1, current, result)
+	}
+}
