--- conflicted
+++ resolved
@@ -1154,185 +1154,6 @@
 	return queryMap.Ref, queryMap.Unit, nil
 }
 
-<<<<<<< HEAD
-func (arw *AlertRuleWorker) GetAnomalyPoint(rule *models.AlertRule, dsId int64) ([]models.AnomalyPoint, []models.AnomalyPoint) {
-	// 获取查询和规则判断条件
-	points := []models.AnomalyPoint{}
-	recoverPoints := []models.AnomalyPoint{}
-	ruleConfig := strings.TrimSpace(rule.RuleConfig)
-	if ruleConfig == "" {
-		logger.Warningf("rule_eval:%d promql is blank", rule.Id)
-		arw.Processor.Stats.CounterRuleEvalErrorTotal.WithLabelValues(fmt.Sprintf("%v", arw.Processor.DatasourceId()), GET_RULE_CONFIG, arw.Processor.BusiGroupCache.GetNameByBusiGroupId(arw.Rule.GroupId), fmt.Sprintf("%v", arw.Rule.Id)).Inc()
-		return points, recoverPoints
-	}
-
-	var ruleQuery models.RuleQuery
-	err := json.Unmarshal([]byte(ruleConfig), &ruleQuery)
-	if err != nil {
-		logger.Warningf("rule_eval:%d promql parse error:%s", rule.Id, err.Error())
-		arw.Processor.Stats.CounterRuleEvalErrorTotal.WithLabelValues(fmt.Sprintf("%v", arw.Processor.DatasourceId()), GET_RULE_CONFIG, arw.Processor.BusiGroupCache.GetNameByBusiGroupId(arw.Rule.GroupId), fmt.Sprintf("%v", arw.Rule.Id)).Inc()
-		return points, recoverPoints
-	}
-
-	arw.Inhibit = ruleQuery.Inhibit
-	if len(ruleQuery.Queries) > 0 {
-		seriesStore := make(map[uint64]models.DataResp)
-		seriesTagIndexes := make(map[string]map[uint64][]uint64, 0)
-		for _, query := range ruleQuery.Queries {
-			seriesTagIndex := make(map[uint64][]uint64)
-
-			plug, exists := dscache.DsCache.Get(rule.Cate, dsId)
-			if !exists {
-				logger.Warningf("rule_eval rid:%d datasource:%d not exists", rule.Id, dsId)
-				arw.Processor.Stats.CounterRuleEvalErrorTotal.WithLabelValues(fmt.Sprintf("%v", arw.Processor.DatasourceId()), GET_CLIENT, arw.Processor.BusiGroupCache.GetNameByBusiGroupId(arw.Rule.GroupId), fmt.Sprintf("%v", arw.Rule.Id)).Inc()
-				continue
-			}
-
-			series, err := plug.QueryData(context.Background(), query)
-			arw.Processor.Stats.CounterQueryDataTotal.WithLabelValues(fmt.Sprintf("%d", arw.DatasourceId)).Inc()
-			if err != nil {
-				logger.Warningf("rule_eval rid:%d query data error: %v", rule.Id, err)
-				arw.Processor.Stats.CounterRuleEvalErrorTotal.WithLabelValues(fmt.Sprintf("%v", arw.Processor.DatasourceId()), GET_CLIENT, arw.Processor.BusiGroupCache.GetNameByBusiGroupId(arw.Rule.GroupId), fmt.Sprintf("%v", arw.Rule.Id)).Inc()
-				continue
-			}
-
-			//  此条日志很重要，是告警判断的现场值
-			logger.Infof("rule_eval rid:%d req:%+v resp:%v", rule.Id, query, series)
-			for i := 0; i < len(series); i++ {
-				serieHash := hash.GetHash(series[i].Metric, series[i].Ref)
-				tagHash := hash.GetTagHash(series[i].Metric)
-				seriesStore[serieHash] = series[i]
-
-				// 将曲线按照相同的 tag 分组
-				if _, exists := seriesTagIndex[tagHash]; !exists {
-					seriesTagIndex[tagHash] = make([]uint64, 0)
-				}
-				seriesTagIndex[tagHash] = append(seriesTagIndex[tagHash], serieHash)
-			}
-			ref, err := GetQueryRef(query)
-			if err != nil {
-				logger.Warningf("rule_eval rid:%d query:%+v get ref error:%s", rule.Id, query, err.Error())
-				continue
-			}
-			seriesTagIndexes[ref] = seriesTagIndex
-		}
-
-		unitMap := make(map[string]string)
-		for _, query := range ruleQuery.Queries {
-			ref, unit, err := GetQueryRefAndUnit(query)
-			if err != nil {
-				continue
-			}
-			unitMap[ref] = unit
-		}
-
-		// 判断
-		for _, trigger := range ruleQuery.Triggers {
-			seriesTagIndex := ProcessJoins(rule.Id, trigger, seriesTagIndexes, seriesStore)
-			for _, seriesHash := range seriesTagIndex {
-				valuesUnitMap := make(map[string]unit.FormattedValue)
-
-				sort.Slice(seriesHash, func(i, j int) bool {
-					return seriesHash[i] < seriesHash[j]
-				})
-
-				m := make(map[string]interface{})
-				var ts int64
-				var sample models.DataResp
-				var value float64
-				for _, serieHash := range seriesHash {
-					series, exists := seriesStore[serieHash]
-					if !exists {
-						logger.Warningf("rule_eval rid:%d series:%+v not found", rule.Id, series)
-						continue
-					}
-					t, v, exists := series.Last()
-					if !exists {
-						logger.Warningf("rule_eval rid:%d series:%+v value not found", rule.Id, series)
-						continue
-					}
-
-					if !strings.Contains(trigger.Exp, "$"+series.Ref) {
-						// 表达式中不包含该变量
-						continue
-					}
-
-					m["$"+series.Ref] = v
-					m["$"+series.Ref+"."+series.MetricName()] = v
-					for k, v := range series.Metric {
-						if k == "__name__" {
-							continue
-						}
-
-						if !strings.Contains(trigger.Exp, "$"+series.Ref+"."+string(k)) {
-							// 过滤掉表达式中不包含的标签
-							continue
-						}
-
-						m["$"+series.Ref+"."+string(k)] = string(v)
-					}
-
-					if u, exists := unitMap[series.Ref]; exists {
-						valuesUnitMap["$"+series.Ref+"."+series.MetricName()] = unit.ValueFormatter(u, 2, v)
-					}
-
-					ts = int64(t)
-					sample = series
-					value = v
-					logger.Infof("rule_eval rid:%d origin series labels:%+v", rule.Id, series.Metric)
-				}
-
-				isTriggered := parser.CalcWithRid(trigger.Exp, m, rule.Id)
-				//  此条日志很重要，是告警判断的现场值
-				logger.Infof("rule_eval rid:%d trigger:%+v exp:%s res:%v m:%v", rule.Id, trigger, trigger.Exp, isTriggered, m)
-
-				var values string
-				for k, v := range m {
-					if !strings.Contains(k, ".") {
-						continue
-					}
-
-					switch v.(type) {
-					case float64:
-						values += fmt.Sprintf("%s:%.3f ", k, v)
-					case string:
-						values += fmt.Sprintf("%s:%s ", k, v)
-					}
-				}
-
-				point := models.AnomalyPoint{
-					Key:           sample.MetricName(),
-					Labels:        sample.Metric,
-					Timestamp:     int64(ts),
-					Value:         value,
-					Values:        values,
-					Severity:      trigger.Severity,
-					Triggered:     isTriggered,
-					Query:         fmt.Sprintf("query:%+v trigger:%+v", ruleQuery.Queries, trigger),
-					RecoverConfig: trigger.RecoverConfig,
-					ValuesUnit:    valuesUnitMap,
-				}
-
-				if isTriggered {
-					points = append(points, point)
-				} else {
-					switch trigger.RecoverConfig.JudgeType {
-					case models.Origin:
-						// do nothing
-					case models.RecoverOnCondition:
-						fulfill := parser.CalcWithRid(trigger.RecoverConfig.RecoverExp, m, rule.Id)
-						if !fulfill {
-							continue
-						}
-					}
-					recoverPoints = append(recoverPoints, point)
-				}
-			}
-		}
-	}
-
-	return points, recoverPoints
-=======
 // VarFillingBeforeQuery 填充变量，先填充变量再查询，针对有聚合函数的情况
 // 公式: avg(mem_used_percent{host="$host"}) > $val 其中 $host 为参数变量，$val 为值变量
 // 实现步骤:
@@ -1516,5 +1337,183 @@
 	curRealQuery = strings.Replace(curRealQuery, fmt.Sprintf("'$%s'", paramKey), fmt.Sprintf("'%s'", val), -1)
 	curRealQuery = strings.Replace(curRealQuery, fmt.Sprintf("\"$%s\"", paramKey), fmt.Sprintf("\"%s\"", val), -1)
 	return curRealQuery
->>>>>>> 9385ca99
+}
+
+func (arw *AlertRuleWorker) GetAnomalyPoint(rule *models.AlertRule, dsId int64) ([]models.AnomalyPoint, []models.AnomalyPoint) {
+	// 获取查询和规则判断条件
+	points := []models.AnomalyPoint{}
+	recoverPoints := []models.AnomalyPoint{}
+	ruleConfig := strings.TrimSpace(rule.RuleConfig)
+	if ruleConfig == "" {
+		logger.Warningf("rule_eval:%d promql is blank", rule.Id)
+		arw.Processor.Stats.CounterRuleEvalErrorTotal.WithLabelValues(fmt.Sprintf("%v", arw.Processor.DatasourceId()), GET_RULE_CONFIG, arw.Processor.BusiGroupCache.GetNameByBusiGroupId(arw.Rule.GroupId), fmt.Sprintf("%v", arw.Rule.Id)).Inc()
+		return points, recoverPoints
+	}
+
+	var ruleQuery models.RuleQuery
+	err := json.Unmarshal([]byte(ruleConfig), &ruleQuery)
+	if err != nil {
+		logger.Warningf("rule_eval:%d promql parse error:%s", rule.Id, err.Error())
+		arw.Processor.Stats.CounterRuleEvalErrorTotal.WithLabelValues(fmt.Sprintf("%v", arw.Processor.DatasourceId()), GET_RULE_CONFIG, arw.Processor.BusiGroupCache.GetNameByBusiGroupId(arw.Rule.GroupId), fmt.Sprintf("%v", arw.Rule.Id)).Inc()
+		return points, recoverPoints
+	}
+
+	arw.Inhibit = ruleQuery.Inhibit
+	if len(ruleQuery.Queries) > 0 {
+		seriesStore := make(map[uint64]models.DataResp)
+		seriesTagIndexes := make(map[string]map[uint64][]uint64, 0)
+		for _, query := range ruleQuery.Queries {
+			seriesTagIndex := make(map[uint64][]uint64)
+
+			plug, exists := dscache.DsCache.Get(rule.Cate, dsId)
+			if !exists {
+				logger.Warningf("rule_eval rid:%d datasource:%d not exists", rule.Id, dsId)
+				arw.Processor.Stats.CounterRuleEvalErrorTotal.WithLabelValues(fmt.Sprintf("%v", arw.Processor.DatasourceId()), GET_CLIENT, arw.Processor.BusiGroupCache.GetNameByBusiGroupId(arw.Rule.GroupId), fmt.Sprintf("%v", arw.Rule.Id)).Inc()
+				continue
+			}
+
+			series, err := plug.QueryData(context.Background(), query)
+			arw.Processor.Stats.CounterQueryDataTotal.WithLabelValues(fmt.Sprintf("%d", arw.DatasourceId)).Inc()
+			if err != nil {
+				logger.Warningf("rule_eval rid:%d query data error: %v", rule.Id, err)
+				arw.Processor.Stats.CounterRuleEvalErrorTotal.WithLabelValues(fmt.Sprintf("%v", arw.Processor.DatasourceId()), GET_CLIENT, arw.Processor.BusiGroupCache.GetNameByBusiGroupId(arw.Rule.GroupId), fmt.Sprintf("%v", arw.Rule.Id)).Inc()
+				continue
+			}
+
+			//  此条日志很重要，是告警判断的现场值
+			logger.Infof("rule_eval rid:%d req:%+v resp:%v", rule.Id, query, series)
+			for i := 0; i < len(series); i++ {
+				serieHash := hash.GetHash(series[i].Metric, series[i].Ref)
+				tagHash := hash.GetTagHash(series[i].Metric)
+				seriesStore[serieHash] = series[i]
+
+				// 将曲线按照相同的 tag 分组
+				if _, exists := seriesTagIndex[tagHash]; !exists {
+					seriesTagIndex[tagHash] = make([]uint64, 0)
+				}
+				seriesTagIndex[tagHash] = append(seriesTagIndex[tagHash], serieHash)
+			}
+			ref, err := GetQueryRef(query)
+			if err != nil {
+				logger.Warningf("rule_eval rid:%d query:%+v get ref error:%s", rule.Id, query, err.Error())
+				continue
+			}
+			seriesTagIndexes[ref] = seriesTagIndex
+		}
+
+		unitMap := make(map[string]string)
+		for _, query := range ruleQuery.Queries {
+			ref, unit, err := GetQueryRefAndUnit(query)
+			if err != nil {
+				continue
+			}
+			unitMap[ref] = unit
+		}
+
+		// 判断
+		for _, trigger := range ruleQuery.Triggers {
+			seriesTagIndex := ProcessJoins(rule.Id, trigger, seriesTagIndexes, seriesStore)
+			for _, seriesHash := range seriesTagIndex {
+				valuesUnitMap := make(map[string]unit.FormattedValue)
+
+				sort.Slice(seriesHash, func(i, j int) bool {
+					return seriesHash[i] < seriesHash[j]
+				})
+
+				m := make(map[string]interface{})
+				var ts int64
+				var sample models.DataResp
+				var value float64
+				for _, serieHash := range seriesHash {
+					series, exists := seriesStore[serieHash]
+					if !exists {
+						logger.Warningf("rule_eval rid:%d series:%+v not found", rule.Id, series)
+						continue
+					}
+					t, v, exists := series.Last()
+					if !exists {
+						logger.Warningf("rule_eval rid:%d series:%+v value not found", rule.Id, series)
+						continue
+					}
+
+					if !strings.Contains(trigger.Exp, "$"+series.Ref) {
+						// 表达式中不包含该变量
+						continue
+					}
+
+					m["$"+series.Ref] = v
+					m["$"+series.Ref+"."+series.MetricName()] = v
+					for k, v := range series.Metric {
+						if k == "__name__" {
+							continue
+						}
+
+						if !strings.Contains(trigger.Exp, "$"+series.Ref+"."+string(k)) {
+							// 过滤掉表达式中不包含的标签
+							continue
+						}
+
+						m["$"+series.Ref+"."+string(k)] = string(v)
+					}
+
+					if u, exists := unitMap[series.Ref]; exists {
+						valuesUnitMap["$"+series.Ref+"."+series.MetricName()] = unit.ValueFormatter(u, 2, v)
+					}
+
+					ts = int64(t)
+					sample = series
+					value = v
+					logger.Infof("rule_eval rid:%d origin series labels:%+v", rule.Id, series.Metric)
+				}
+
+				isTriggered := parser.CalcWithRid(trigger.Exp, m, rule.Id)
+				//  此条日志很重要，是告警判断的现场值
+				logger.Infof("rule_eval rid:%d trigger:%+v exp:%s res:%v m:%v", rule.Id, trigger, trigger.Exp, isTriggered, m)
+
+				var values string
+				for k, v := range m {
+					if !strings.Contains(k, ".") {
+						continue
+					}
+
+					switch v.(type) {
+					case float64:
+						values += fmt.Sprintf("%s:%.3f ", k, v)
+					case string:
+						values += fmt.Sprintf("%s:%s ", k, v)
+					}
+				}
+
+				point := models.AnomalyPoint{
+					Key:           sample.MetricName(),
+					Labels:        sample.Metric,
+					Timestamp:     int64(ts),
+					Value:         value,
+					Values:        values,
+					Severity:      trigger.Severity,
+					Triggered:     isTriggered,
+					Query:         fmt.Sprintf("query:%+v trigger:%+v", ruleQuery.Queries, trigger),
+					RecoverConfig: trigger.RecoverConfig,
+					ValuesUnit:    valuesUnitMap,
+				}
+
+				if isTriggered {
+					points = append(points, point)
+				} else {
+					switch trigger.RecoverConfig.JudgeType {
+					case models.Origin:
+						// do nothing
+					case models.RecoverOnCondition:
+						fulfill := parser.CalcWithRid(trigger.RecoverConfig.RecoverExp, m, rule.Id)
+						if !fulfill {
+							continue
+						}
+					}
+					recoverPoints = append(recoverPoints, point)
+				}
+			}
+		}
+	}
+
+	return points, recoverPoints
 }