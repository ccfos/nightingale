package eval

import (
	"container/list"
	"context"
	"encoding/json"
	"errors"
	"fmt"
	"math"
	"reflect"
	"sort"
	"strings"
	"sync"
	"time"

	"github.com/ccfos/nightingale/v6/alert/common"
	"github.com/ccfos/nightingale/v6/alert/process"
	"github.com/ccfos/nightingale/v6/models"
	"github.com/ccfos/nightingale/v6/pkg/ctx"
	"github.com/ccfos/nightingale/v6/pkg/hash"
	"github.com/ccfos/nightingale/v6/pkg/parser"
	promsdk "github.com/ccfos/nightingale/v6/pkg/prom"
	"github.com/ccfos/nightingale/v6/prom"
	"github.com/ccfos/nightingale/v6/tdengine"
	"github.com/prometheus/common/model"

	"github.com/toolkits/pkg/logger"
	"github.com/toolkits/pkg/str"
)

type AlertRuleWorker struct {
	DatasourceId int64
	Quit         chan struct{}
	Inhibit      bool
	Severity     int

	Rule *models.AlertRule

	Processor *process.Processor

	PromClients     *prom.PromClientMap
	TdengineClients *tdengine.TdengineClientMap
	Ctx             *ctx.Context

	HostAndDeviceIdentCache sync.Map

	DeviceIdentHook func(arw *AlertRuleWorker, paramQuery models.ParamQuery) ([]string, error)
}

const (
	GET_RULE_CONFIG = "get_rule_config"
	GET_PROCESSOR   = "get_processor"
	CHECK_QUERY     = "check_query_config"
	GET_CLIENT      = "get_client"
	QUERY_DATA      = "query_data"
)

type JoinType string

const (
	Left  JoinType = "left"
	Right JoinType = "right"
	Inner JoinType = "inner"
)

func NewAlertRuleWorker(rule *models.AlertRule, datasourceId int64, processor *process.Processor, promClients *prom.PromClientMap, tdengineClients *tdengine.TdengineClientMap, ctx *ctx.Context) *AlertRuleWorker {
	arw := &AlertRuleWorker{
		DatasourceId: datasourceId,
		Quit:         make(chan struct{}),
		Rule:         rule,
		Processor:    processor,

		PromClients:             promClients,
		TdengineClients:         tdengineClients,
		Ctx:                     ctx,
		HostAndDeviceIdentCache: sync.Map{},
		DeviceIdentHook: func(arw *AlertRuleWorker, paramQuery models.ParamQuery) ([]string, error) {
			return nil, nil
		},
	}

	return arw
}

func (arw *AlertRuleWorker) Key() string {
	return common.RuleKey(arw.DatasourceId, arw.Rule.Id)
}

func (arw *AlertRuleWorker) Hash() string {
	return str.MD5(fmt.Sprintf("%d_%d_%s_%d",
		arw.Rule.Id,
		arw.Rule.PromEvalInterval,
		arw.Rule.RuleConfig,
		arw.DatasourceId,
	))
}

func (arw *AlertRuleWorker) Prepare() {
	arw.Processor.RecoverAlertCurEventFromDb()
}

func (arw *AlertRuleWorker) Start() {
	logger.Infof("eval:%s started", arw.Key())
	interval := arw.Rule.PromEvalInterval
	if interval <= 0 {
		interval = 10
	}

	ticker := time.NewTicker(time.Duration(interval) * time.Second)
	go func() {
		defer ticker.Stop()
		for {
			select {
			case <-arw.Quit:
				return
			case <-ticker.C:
				arw.Eval()
			}
		}
	}()
}

func (arw *AlertRuleWorker) Eval() {
	cachedRule := arw.Rule
	if cachedRule == nil {
		// logger.Errorf("rule_eval:%s Rule not found", arw.Key())
		return
	}
	arw.Processor.Stats.CounterRuleEval.WithLabelValues().Inc()
	arw.HostAndDeviceIdentCache.Clear()

	typ := cachedRule.GetRuleType()
	var (
		anomalyPoints []common.AnomalyPoint
		recoverPoints []common.AnomalyPoint
		err           error
	)
	switch typ {
	case models.PROMETHEUS:
		anomalyPoints, err = arw.GetPromAnomalyPoint(cachedRule.RuleConfig)
	case models.HOST:
		anomalyPoints, err = arw.GetHostAnomalyPoint(cachedRule.RuleConfig)
	case models.TDENGINE:
<<<<<<< HEAD
		anomalyPoints, recoverPoints = arw.GetTdengineAnomalyPoint(cachedRule, arw.Processor.DatasourceId())
=======
		anomalyPoints, recoverPoints, err = arw.GetTdengineAnomalyPoint(cachedRule, arw.processor.DatasourceId())
>>>>>>> c7117b94
	case models.LOKI:
		anomalyPoints, err = arw.GetPromAnomalyPoint(cachedRule.RuleConfig)
	default:
		return
	}

<<<<<<< HEAD
	if arw.Processor == nil {
		logger.Warningf("rule_eval:%s Processor is nil", arw.Key())
=======
	if err != nil {
		logger.Errorf("rule_eval:%s get anomaly point err:%s", arw.Key(), err.Error())
		return
	}

	if arw.processor == nil {
		logger.Warningf("rule_eval:%s processor is nil", arw.Key())
>>>>>>> c7117b94
		return
	}

	if arw.Inhibit {
		pointsMap := make(map[string]common.AnomalyPoint)
		for _, point := range recoverPoints {
			// 对于恢复的事件，合并处理
			tagHash := process.TagHash(point)

			p, exists := pointsMap[tagHash]
			if !exists {
				pointsMap[tagHash] = point
				continue
			}

			if p.Severity > point.Severity {
				hash := process.Hash(cachedRule.Id, arw.Processor.DatasourceId(), p)
				arw.Processor.DeleteProcessEvent(hash)
				models.AlertCurEventDelByHash(arw.Ctx, hash)

				pointsMap[tagHash] = point
			}
		}

		now := time.Now().Unix()
		for _, point := range pointsMap {
			str := fmt.Sprintf("%v", point.Value)
<<<<<<< HEAD
			arw.Processor.RecoverSingle(process.Hash(cachedRule.Id, arw.Processor.DatasourceId(), point), now, &str)
=======
			arw.processor.RecoverSingle(true, process.Hash(cachedRule.Id, arw.processor.DatasourceId(), point), now, &str)
>>>>>>> c7117b94
		}
	} else {
		now := time.Now().Unix()
		for _, point := range recoverPoints {
			str := fmt.Sprintf("%v", point.Value)
<<<<<<< HEAD
			arw.Processor.RecoverSingle(process.Hash(cachedRule.Id, arw.Processor.DatasourceId(), point), now, &str)
=======
			arw.processor.RecoverSingle(true, process.Hash(cachedRule.Id, arw.processor.DatasourceId(), point), now, &str)
>>>>>>> c7117b94
		}
	}

	arw.Processor.Handle(anomalyPoints, "inner", arw.Inhibit)
}

func (arw *AlertRuleWorker) Stop() {
	logger.Infof("rule_eval %s stopped", arw.Key())
	close(arw.Quit)
}

func (arw *AlertRuleWorker) GetPromAnomalyPoint(ruleConfig string) ([]common.AnomalyPoint, error) {
	var lst []common.AnomalyPoint
	var severity int

	var rule *models.PromRuleConfig
	if err := json.Unmarshal([]byte(ruleConfig), &rule); err != nil {
		logger.Errorf("rule_eval:%s rule_config:%s, error:%v", arw.Key(), ruleConfig, err)
<<<<<<< HEAD
		arw.Processor.Stats.CounterRuleEvalErrorTotal.WithLabelValues(fmt.Sprintf("%v", arw.Processor.DatasourceId()), GET_RULE_CONFIG).Inc()
		return lst
	}

	if rule == nil {
		logger.Errorf("rule_eval:%s rule_config:%s, error:Rule is nil", arw.Key(), ruleConfig)
		arw.Processor.Stats.CounterRuleEvalErrorTotal.WithLabelValues(fmt.Sprintf("%v", arw.Processor.DatasourceId()), GET_RULE_CONFIG).Inc()
		return lst
=======
		arw.processor.Stats.CounterRuleEvalErrorTotal.WithLabelValues(fmt.Sprintf("%v", arw.processor.DatasourceId()), GET_RULE_CONFIG).Inc()
		return lst, err
	}

	if rule == nil {
		logger.Errorf("rule_eval:%s rule_config:%s, error:rule is nil", arw.Key(), ruleConfig)
		arw.processor.Stats.CounterRuleEvalErrorTotal.WithLabelValues(fmt.Sprintf("%v", arw.processor.DatasourceId()), GET_RULE_CONFIG).Inc()
		return lst, errors.New("rule is nil")
>>>>>>> c7117b94
	}

	arw.Inhibit = rule.Inhibit
	for _, query := range rule.Queries {
		if query.Severity < severity {
			arw.Severity = query.Severity
		}

		readerClient := arw.PromClients.GetCli(arw.DatasourceId)

		if query.VarEnabled {
			anomalyPoints := arw.VarFilling(query, readerClient)
			for _, v := range anomalyPoints {
				lst = append(lst, v)
			}
		} else {
			// 无变量
			promql := strings.TrimSpace(query.PromQl)
			if promql == "" {
				logger.Warningf("rule_eval:%s promql is blank", arw.Key())
				arw.Processor.Stats.CounterRuleEvalErrorTotal.WithLabelValues(fmt.Sprintf("%v", arw.Processor.DatasourceId()), CHECK_QUERY).Inc()
				continue
			}

			if arw.PromClients.IsNil(arw.DatasourceId) {
				logger.Warningf("rule_eval:%s error reader client is nil", arw.Key())
				arw.Processor.Stats.CounterRuleEvalErrorTotal.WithLabelValues(fmt.Sprintf("%v", arw.Processor.DatasourceId()), GET_CLIENT).Inc()
				continue
			}

			var warnings promsdk.Warnings
			arw.Processor.Stats.CounterQueryDataTotal.WithLabelValues(fmt.Sprintf("%d", arw.DatasourceId)).Inc()
			value, warnings, err := readerClient.Query(context.Background(), promql, time.Now())
			if err != nil {
				logger.Errorf("rule_eval:%s promql:%s, error:%v", arw.Key(), promql, err)
				arw.Processor.Stats.CounterQueryDataErrorTotal.WithLabelValues(fmt.Sprintf("%d", arw.DatasourceId)).Inc()
				arw.Processor.Stats.CounterRuleEvalErrorTotal.WithLabelValues(fmt.Sprintf("%v", arw.Processor.DatasourceId()), QUERY_DATA).Inc()
				continue
			}

			if len(warnings) > 0 {
				logger.Errorf("rule_eval:%s promql:%s, warnings:%v", arw.Key(), promql, warnings)
				arw.Processor.Stats.CounterQueryDataErrorTotal.WithLabelValues(fmt.Sprintf("%d", arw.DatasourceId)).Inc()
				arw.Processor.Stats.CounterRuleEvalErrorTotal.WithLabelValues(fmt.Sprintf("%v", arw.Processor.DatasourceId()), QUERY_DATA).Inc()
			}

			logger.Debugf("rule_eval:%s query:%+v, value:%v", arw.Key(), query, value)
			points := common.ConvertAnomalyPoints(value)
			for i := 0; i < len(points); i++ {
				points[i].Severity = query.Severity
				points[i].Query = promql
			}
			lst = append(lst, points...)
		}
	}
	return lst
}

type sample struct {
	Metric    model.Metric      `json:"metric"`
	Value     model.SampleValue `json:"value"`
	Timestamp model.Time
}

// VarFilling 填充变量
// 公式: mem_used_percent{host="$host"} > $val 其中 $host 为参数变量，$val 为值变量
// 实现步骤:
// 广度优先遍历，保证同一参数变量的子筛选可以覆盖上一层筛选
// 每个节点先查询无参数的 query, 即 mem_used_percent > curVal, 得到满足值变量的所有结果
// 结果中有满足本节点参数变量的值，加入异常点列表
// 参数变量的值不满足的组合，需要覆盖上层筛选中产生的异常点
func (arw *AlertRuleWorker) VarFilling(query models.PromQuery, readerClient promsdk.API) map[string]common.AnomalyPoint {
	fullQuery := removeVal(query.PromQl)
	// 存储所有的异常点，key 为参数变量的组合，可以实现子筛选对上一层筛选的覆盖
	anomalyPoints := make(map[string]common.AnomalyPoint)
	// 使用一个统一的参数变量顺序
	var ParamKeys []string
	for val, valQuery := range query.VarConfig.ParamVal {
		if valQuery.ParamType == "threshold" {
			continue
		}
		ParamKeys = append(ParamKeys, val)
	}
	sort.Slice(ParamKeys, func(i, j int) bool {
		return ParamKeys[i] < ParamKeys[j]
	})
	// 广度优先遍历，每个节点先查询无参数变量的 query 得到满足值变量的所有结果，然后判断哪些参数值符合条件
	queue := list.New()
	queue.PushBack(query.VarConfig)
	for queue.Len() != 0 {
		// curQuery 当前节点的无参数 query，用于时序库查询
		curQuery := fullQuery
		// realQuery 当前节点产生异常点的 query，用于告警展示
		realQuery := query.PromQl

		node := queue.Front().Value.(models.VarConfig)
		queue.Remove(queue.Front())

		// 取出值变量
		valMap := make(map[string]string)
		for val, valQuery := range node.ParamVal {
			if valQuery.ParamType == "threshold" {
				valMap[val] = valQuery.Query.(string)
			}
		}
		// 替换值变量
		for key, val := range valMap {
			curQuery = strings.Replace(curQuery, fmt.Sprintf("$%s", key), val, -1)
			realQuery = strings.Replace(realQuery, fmt.Sprintf("$%s", key), val, -1)
		}
		// 得到满足值变量的所有结果
		value, _, err := readerClient.Query(context.Background(), curQuery, time.Now())
		if err != nil {
<<<<<<< HEAD
			logger.Errorf("rule_eval:%s, promql:%s, error:%v", arw.Key(), curQuery, err)
			continue
=======
			logger.Errorf("rule_eval:%s promql:%s, error:%v", arw.Key(), promql, err)
			arw.processor.Stats.CounterQueryDataErrorTotal.WithLabelValues(fmt.Sprintf("%d", arw.datasourceId)).Inc()
			arw.processor.Stats.CounterRuleEvalErrorTotal.WithLabelValues(fmt.Sprintf("%v", arw.processor.DatasourceId()), QUERY_DATA).Inc()
			return lst, err
>>>>>>> c7117b94
		}
		seqVals := getSamples(value)
		// 得到参数变量的所有组合
		paramPermutation, err := arw.getParamPermutation(node, ParamKeys)
		if err != nil {
			logger.Errorf("rule_eval:%s, paramPermutation error:%v", arw.Key(), err)
			continue
		}
		// 判断哪些参数值符合条件
		for i := range seqVals {
			curRealQuery := realQuery
			var cur []string
			for _, paramKey := range ParamKeys {
				val := string(seqVals[i].Metric[model.LabelName(paramKey)])
				cur = append(cur, val)
				curRealQuery = strings.Replace(curRealQuery, fmt.Sprintf("$%s", paramKey), val, -1)
			}
			if _, ok := paramPermutation[strings.Join(cur, "-")]; ok {
				anomalyPoints[strings.Join(cur, "-")] = common.AnomalyPoint{
					Key:       seqVals[i].Metric.String(),
					Timestamp: seqVals[i].Timestamp.Unix(),
					Value:     float64(seqVals[i].Value),
					Labels:    seqVals[i].Metric,
					Severity:  query.Severity,
					Query:     curRealQuery,
				}
				// 生成异常点后，删除该参数组合
				delete(paramPermutation, strings.Join(cur, "-"))
			}
		}

		// 剩余的参数组合为本层筛选不产生异常点的组合，需要覆盖上层筛选中产生的异常点
		for k, _ := range paramPermutation {
			delete(anomalyPoints, k)
		}

		for i := range node.ChildVarConfigs {
			queue.PushBack(node.ChildVarConfigs[i])
		}
	}
<<<<<<< HEAD
	return anomalyPoints
}

// getSamples 获取查询结果的所有样本，并转化为统一的格式
func getSamples(value model.Value) []sample {
	var seqVals []sample
	switch value.Type() {
	case model.ValVector:
		items, ok := value.(model.Vector)
		if !ok {
			break
		}
		for i := range items {
			seqVals = append(seqVals, sample{
				Metric:    items[i].Metric,
				Value:     items[i].Value,
				Timestamp: items[i].Timestamp,
			})
		}
	case model.ValMatrix:
		items, ok := value.(model.Matrix)
		if !ok {
			break
		}
		for i := range items {
			last := items[i].Values[len(items[i].Values)-1]
			seqVals = append(seqVals, sample{
				Metric:    items[i].Metric,
				Value:     last.Value,
				Timestamp: last.Timestamp,
			})
		}
	default:
	}
	return seqVals
}

// removeVal 去除 promql 中的参数变量
// mem{test1=\"$test1\",test2=\"test2\"} > $val1 and mem{test3=\"test3\",test4=\"$test4\"} > $val2
// ==> mem{test2=\"test2\"} > $val1 and mem{test3=\"test3\"} > $val2
func removeVal(promql string) string {
	sb := strings.Builder{}
	n := len(promql)
	start := false
	lastIdx := 0
	curIdx := 0
	isVar := false
	for curIdx < n {
		if !start {
			if promql[curIdx] == '{' {
				start = true
				lastIdx = curIdx
			}
			sb.WriteRune(rune(promql[curIdx]))
		} else {
			if promql[curIdx] == '$' {
				isVar = true
			}
			if promql[curIdx] == ',' || promql[curIdx] == '}' {
				if !isVar {
					if sb.String()[sb.Len()-1] == '{' {
						lastIdx++
					}
					sb.WriteString(promql[lastIdx:curIdx])
				}
				isVar = false
				if promql[curIdx] == '}' {
					start = false
					sb.WriteRune(rune(promql[curIdx]))
				}
				lastIdx = curIdx
			}
		}
		curIdx++
	}

	return sb.String()
}

// 获取参数变量的所有组合
func (arw *AlertRuleWorker) getParamPermutation(node models.VarConfig, paramKeys []string) (map[string]struct{}, error) {

	// 参数变量查询，得到参数变量值
	paramMap := make(map[string][]string)
	for _, paramKey := range paramKeys {
		var params []string
		paramQuery, ok := node.ParamVal[paramKey]
		if !ok {
			return nil, fmt.Errorf("param key not found: %s", paramKey)
		}
		switch paramQuery.ParamType {
		case "host":
			hostIdents, err := arw.getHostIdents(paramQuery)
			if err != nil {
				logger.Errorf("rule_eval:%s, fail to get host idents, error:%v", arw.Key(), err)
				break
			}
			params = hostIdents
		case "device":
			deviceIdents, err := arw.getDeviceIdents(paramQuery)
			if err != nil {
				logger.Errorf("rule_eval:%s, fail to get device idents, error:%v", arw.Key(), err)
				break
			}
			params = deviceIdents
		case "enum":
			q, _ := json.Marshal(paramQuery.Query)
			var query []string
			err := json.Unmarshal(q, &query)
			if err != nil {
				logger.Errorf("query:%s fail to unmarshalling into string slice, error:%v", paramQuery.Query, err)
			}
			params = query
		default:
			return nil, fmt.Errorf("unknown param type: %s", paramQuery.ParamType)
		}

		if len(params) == 0 {
			return nil, fmt.Errorf("param key: %s, params is empty", paramKey)
		}

		paramMap[paramKey] = params
	}

	// 得到以 paramKeys 为顺序的所有参数组合
	permutation := mapPermutation(paramKeys, paramMap)

	res := make(map[string]struct{})
	for i := range permutation {
		res[strings.Join(permutation[i], "-")] = struct{}{}
	}

	return res, nil
}

func (arw *AlertRuleWorker) getHostIdents(paramQuery models.ParamQuery) ([]string, error) {
	var params []string
	q, _ := json.Marshal(paramQuery.Query)

	cacheKey := "Host_" + string(q)
	value, hit := arw.HostAndDeviceIdentCache.Load(cacheKey)
	if idents, ok := value.([]string); hit && ok {
		params = idents
		return params, nil
	}

	var query models.HostQuery
	err := json.Unmarshal(q, &query)
	if err != nil {
		return nil, err
	}

	hostsQuery := models.GetHostsQuery([]models.HostQuery{query})
	session := models.TargetFilterQueryBuild(arw.Ctx, hostsQuery, 0, 0)
	var lst []*models.Target
	err = session.Find(&lst).Error
	if err != nil {
		return nil, err
	}
	for i := range lst {
		params = append(params, lst[i].Ident)
	}
	arw.HostAndDeviceIdentCache.Store(cacheKey, params)
	return params, nil
}

func (arw *AlertRuleWorker) getDeviceIdents(paramQuery models.ParamQuery) ([]string, error) {
	return arw.DeviceIdentHook(arw, paramQuery)
}

// 生成所有排列组合
func mapPermutation(paramKeys []string, paraMap map[string][]string) [][]string {
	var result [][]string
	current := make([]string, len(paramKeys))
	combine(paramKeys, paraMap, 0, current, &result)
	return result
}

// 递归生成所有排列组合
func combine(paramKeys []string, paraMap map[string][]string, index int, current []string, result *[][]string) {
	// 当到达最后一个 key 时，存储当前的组合
	if index == len(paramKeys) {
		combination := make([]string, len(current))
		copy(combination, current)
		*result = append(*result, combination)
		return
	}

	// 获取当前 key 对应的 value 列表
	key := paramKeys[index]
	valueList := paraMap[key]

	// 遍历每个 value，并递归生成下一个 key 的组合
	for _, value := range valueList {
		current[index] = value
		combine(paramKeys, paraMap, index+1, current, result)
	}
=======
	return lst, nil
>>>>>>> c7117b94
}

func (arw *AlertRuleWorker) GetTdengineAnomalyPoint(rule *models.AlertRule, dsId int64) ([]common.AnomalyPoint, []common.AnomalyPoint, error) {
	// 获取查询和规则判断条件
	points := []common.AnomalyPoint{}
	recoverPoints := []common.AnomalyPoint{}
	ruleConfig := strings.TrimSpace(rule.RuleConfig)
	if ruleConfig == "" {
		logger.Warningf("rule_eval:%d promql is blank", rule.Id)
<<<<<<< HEAD
		arw.Processor.Stats.CounterRuleEvalErrorTotal.WithLabelValues(fmt.Sprintf("%v", arw.Processor.DatasourceId()), GET_RULE_CONFIG).Inc()
		return points, recoverPoints
=======
		arw.processor.Stats.CounterRuleEvalErrorTotal.WithLabelValues(fmt.Sprintf("%v", arw.processor.DatasourceId()), GET_RULE_CONFIG).Inc()
		return points, recoverPoints, errors.New("rule config is nil")
>>>>>>> c7117b94
	}

	var ruleQuery models.RuleQuery
	err := json.Unmarshal([]byte(ruleConfig), &ruleQuery)
	if err != nil {
		logger.Warningf("rule_eval:%d promql parse error:%s", rule.Id, err.Error())
<<<<<<< HEAD
		arw.Processor.Stats.CounterRuleEvalErrorTotal.WithLabelValues(fmt.Sprintf("%v", arw.Processor.DatasourceId())).Inc()
		arw.Processor.Stats.CounterRuleEvalErrorTotal.WithLabelValues(fmt.Sprintf("%v", arw.Processor.DatasourceId()), GET_RULE_CONFIG).Inc()
		return points, recoverPoints
=======
		arw.processor.Stats.CounterRuleEvalErrorTotal.WithLabelValues(fmt.Sprintf("%v", arw.processor.DatasourceId())).Inc()
		arw.processor.Stats.CounterRuleEvalErrorTotal.WithLabelValues(fmt.Sprintf("%v", arw.processor.DatasourceId()), GET_RULE_CONFIG).Inc()
		return points, recoverPoints, err
>>>>>>> c7117b94
	}

	arw.Inhibit = ruleQuery.Inhibit
	if len(ruleQuery.Queries) > 0 {
		seriesStore := make(map[uint64]models.DataResp)
		// 将不同查询的 hash 索引分组存放
		seriesTagIndexes := make(map[string]map[uint64][]uint64)

		for _, query := range ruleQuery.Queries {
			seriesTagIndex := make(map[uint64][]uint64)

			arw.Processor.Stats.CounterQueryDataTotal.WithLabelValues(fmt.Sprintf("%d", arw.DatasourceId)).Inc()
			cli := arw.TdengineClients.GetCli(dsId)
			if cli == nil {
				logger.Warningf("rule_eval:%d tdengine client is nil", rule.Id)
				arw.Processor.Stats.CounterQueryDataErrorTotal.WithLabelValues(fmt.Sprintf("%d", arw.DatasourceId)).Inc()
				arw.Processor.Stats.CounterRuleEvalErrorTotal.WithLabelValues(fmt.Sprintf("%v", arw.Processor.DatasourceId()), GET_CLIENT).Inc()
				continue
			}

			series, err := cli.Query(query)
			arw.Processor.Stats.CounterQueryDataTotal.WithLabelValues(fmt.Sprintf("%d", arw.DatasourceId)).Inc()
			if err != nil {
				logger.Warningf("rule_eval rid:%d query data error: %v", rule.Id, err)
<<<<<<< HEAD
				arw.Processor.Stats.CounterQueryDataErrorTotal.WithLabelValues(fmt.Sprintf("%d", arw.DatasourceId)).Inc()
				arw.Processor.Stats.CounterRuleEvalErrorTotal.WithLabelValues(fmt.Sprintf("%v", arw.Processor.DatasourceId()), QUERY_DATA).Inc()
				continue
=======
				arw.processor.Stats.CounterQueryDataErrorTotal.WithLabelValues(fmt.Sprintf("%d", arw.datasourceId)).Inc()
				arw.processor.Stats.CounterRuleEvalErrorTotal.WithLabelValues(fmt.Sprintf("%v", arw.processor.DatasourceId()), QUERY_DATA).Inc()
				return points, recoverPoints, err
>>>>>>> c7117b94
			}
			//  此条日志很重要，是告警判断的现场值
			logger.Debugf("rule_eval rid:%d req:%+v resp:%+v", rule.Id, query, series)
			MakeSeriesMap(series, seriesTagIndex, seriesStore)
			ref, err := GetQueryRef(query)
			if err != nil {
				logger.Warningf("rule_eval rid:%d query ref error: %v query:%+v", rule.Id, err, query)
				arw.Processor.Stats.CounterRuleEvalErrorTotal.WithLabelValues(fmt.Sprintf("%v", arw.Processor.DatasourceId()), GET_RULE_CONFIG).Inc()
				continue
			}
			seriesTagIndexes[ref] = seriesTagIndex
		}

		points, recoverPoints = GetAnomalyPoint(rule.Id, ruleQuery, seriesTagIndexes, seriesStore)
	}

	return points, recoverPoints, nil
}

func (arw *AlertRuleWorker) GetHostAnomalyPoint(ruleConfig string) ([]common.AnomalyPoint, error) {
	var lst []common.AnomalyPoint
	var severity int

	var rule *models.HostRuleConfig
	if err := json.Unmarshal([]byte(ruleConfig), &rule); err != nil {
		logger.Errorf("rule_eval:%s rule_config:%s, error:%v", arw.Key(), ruleConfig, err)
<<<<<<< HEAD
		arw.Processor.Stats.CounterRuleEvalErrorTotal.WithLabelValues(fmt.Sprintf("%v", arw.Processor.DatasourceId()), GET_RULE_CONFIG).Inc()
		return lst
	}

	if rule == nil {
		logger.Errorf("rule_eval:%s rule_config:%s, error:Rule is nil", arw.Key(), ruleConfig)
		arw.Processor.Stats.CounterRuleEvalErrorTotal.WithLabelValues(fmt.Sprintf("%v", arw.Processor.DatasourceId()), GET_RULE_CONFIG).Inc()
		return lst
=======
		arw.processor.Stats.CounterRuleEvalErrorTotal.WithLabelValues(fmt.Sprintf("%v", arw.processor.DatasourceId()), GET_RULE_CONFIG).Inc()
		return lst, err
	}

	if rule == nil {
		logger.Errorf("rule_eval:%s rule_config:%s, error:rule is nil", arw.Key(), ruleConfig)
		arw.processor.Stats.CounterRuleEvalErrorTotal.WithLabelValues(fmt.Sprintf("%v", arw.processor.DatasourceId()), GET_RULE_CONFIG).Inc()
		return lst, errors.New("rule is nil")
>>>>>>> c7117b94
	}

	arw.Inhibit = rule.Inhibit
	now := time.Now().Unix()
	for _, trigger := range rule.Triggers {
		if trigger.Severity < severity {
			arw.Severity = trigger.Severity
		}

		switch trigger.Type {
		case "target_miss":
			t := now - int64(trigger.Duration)

			var idents, engineIdents, missEngineIdents []string
			var exists bool
			if arw.Ctx.IsCenter {
				// 如果是中心节点, 将不再上报数据的主机 engineName 为空的机器，也加入到 targets 中
				missEngineIdents, exists = arw.Processor.TargetsOfAlertRuleCache.Get("", arw.Rule.Id)
				if !exists {
					logger.Debugf("rule_eval:%s targets not found engineName:%s", arw.Key(), arw.Processor.EngineName)
					arw.Processor.Stats.CounterRuleEvalErrorTotal.WithLabelValues(fmt.Sprintf("%v", arw.Processor.DatasourceId()), QUERY_DATA).Inc()
				}
			}
			idents = append(idents, missEngineIdents...)

			engineIdents, exists = arw.Processor.TargetsOfAlertRuleCache.Get(arw.Processor.EngineName, arw.Rule.Id)
			if !exists {
				logger.Warningf("rule_eval:%s targets not found engineName:%s", arw.Key(), arw.Processor.EngineName)
				arw.Processor.Stats.CounterRuleEvalErrorTotal.WithLabelValues(fmt.Sprintf("%v", arw.Processor.DatasourceId()), QUERY_DATA).Inc()
			}
			idents = append(idents, engineIdents...)

			if len(idents) == 0 {
				continue
			}

			var missTargets []string
			targetUpdateTimeMap := arw.Processor.TargetCache.GetHostUpdateTime(idents)
			for ident, updateTime := range targetUpdateTimeMap {
				if updateTime < t {
					missTargets = append(missTargets, ident)
				}
			}
			logger.Debugf("rule_eval:%s missTargets:%v", arw.Key(), missTargets)
			targets := arw.Processor.TargetCache.Gets(missTargets)
			for _, target := range targets {
				m := make(map[string]string)
				for k, v := range target.TagsMap {
					m[k] = v
				}
				m["ident"] = target.Ident

				lst = append(lst, common.NewAnomalyPoint(trigger.Type, m, now, float64(now-target.UpdateAt), trigger.Severity))
			}
		case "offset":
			idents, exists := arw.Processor.TargetsOfAlertRuleCache.Get(arw.Processor.EngineName, arw.Rule.Id)
			if !exists {
				logger.Warningf("rule_eval:%s targets not found", arw.Key())
				arw.Processor.Stats.CounterRuleEvalErrorTotal.WithLabelValues(fmt.Sprintf("%v", arw.Processor.DatasourceId()), QUERY_DATA).Inc()
				continue
			}

			targets := arw.Processor.TargetCache.Gets(idents)
			targetMap := make(map[string]*models.Target)
			for _, target := range targets {
				targetMap[target.Ident] = target
			}

			offsetIdents := make(map[string]int64)
			targetsMeta := arw.Processor.TargetCache.GetHostMetas(targets)
			for ident, meta := range targetsMeta {
				if meta.CpuNum <= 0 {
					// means this target is not collect by categraf, do not check offset
					continue
				}
				if target, exists := targetMap[ident]; exists {
					if now-target.UpdateAt > 120 {
						// means this target is not a active host, do not check offset
						continue
					}
				}

				offset := meta.Offset
				if math.Abs(float64(offset)) > float64(trigger.Duration) {
					offsetIdents[ident] = offset
				}
			}

			logger.Debugf("rule_eval:%s offsetIdents:%v", arw.Key(), offsetIdents)
			for host, offset := range offsetIdents {
				m := make(map[string]string)
				target, exists := arw.Processor.TargetCache.Get(host)
				if exists {
					for k, v := range target.TagsMap {
						m[k] = v
					}
				}
				m["ident"] = host

				lst = append(lst, common.NewAnomalyPoint(trigger.Type, m, now, float64(offset), trigger.Severity))
			}
		case "pct_target_miss":
			t := now - int64(trigger.Duration)
			idents, exists := arw.Processor.TargetsOfAlertRuleCache.Get(arw.Processor.EngineName, arw.Rule.Id)
			if !exists {
				logger.Warningf("rule_eval:%s targets not found", arw.Key())
				arw.Processor.Stats.CounterRuleEvalErrorTotal.WithLabelValues(fmt.Sprintf("%v", arw.Processor.DatasourceId()), QUERY_DATA).Inc()
				continue
			}

			var missTargets []string
			targetUpdateTimeMap := arw.Processor.TargetCache.GetHostUpdateTime(idents)
			for ident, updateTime := range targetUpdateTimeMap {
				if updateTime < t {
					missTargets = append(missTargets, ident)
				}
			}
			logger.Debugf("rule_eval:%s missTargets:%v", arw.Key(), missTargets)
			pct := float64(len(missTargets)) / float64(len(idents)) * 100
			if pct >= float64(trigger.Percent) {
				lst = append(lst, common.NewAnomalyPoint(trigger.Type, nil, now, pct, trigger.Severity))
			}
		}
	}
	return lst, nil
}

func GetAnomalyPoint(ruleId int64, ruleQuery models.RuleQuery, seriesTagIndexes map[string]map[uint64][]uint64, seriesStore map[uint64]models.DataResp) ([]common.AnomalyPoint, []common.AnomalyPoint) {
	points := []common.AnomalyPoint{}
	recoverPoints := []common.AnomalyPoint{}

	if len(ruleQuery.Triggers) == 0 {
		return points, recoverPoints
	}

	if len(seriesTagIndexes) == 0 {
		return points, recoverPoints
	}

	for _, trigger := range ruleQuery.Triggers {
		// seriesTagIndex 的 key 仅做分组使用，value 为每组 series 的 hash
		seriesTagIndex := ProcessJoins(ruleId, trigger, seriesTagIndexes, seriesStore)

		for _, seriesHash := range seriesTagIndex {
			sort.Slice(seriesHash, func(i, j int) bool {
				return seriesHash[i] < seriesHash[j]
			})

			m := make(map[string]interface{})
			var ts int64
			var sample models.DataResp
			var value float64
			for _, serieHash := range seriesHash {
				series, exists := seriesStore[serieHash]
				if !exists {
					logger.Warningf("rule_eval rid:%d series:%+v not found", ruleId, series)
					continue
				}
				t, v, exists := series.Last()
				if !exists {
					logger.Warningf("rule_eval rid:%d series:%+v value not found", ruleId, series)
					continue
				}

				if !strings.Contains(trigger.Exp, "$"+series.Ref) {
					// 表达式中不包含该变量
					continue
				}

				m["$"+series.Ref] = v
				m["$"+series.Ref+"."+series.MetricName()] = v
				ts = int64(t)
				sample = series
				value = v
			}
			isTriggered := parser.Calc(trigger.Exp, m)
			//  此条日志很重要，是告警判断的现场值
			logger.Infof("rule_eval rid:%d trigger:%+v exp:%s res:%v m:%v", ruleId, trigger, trigger.Exp, isTriggered, m)

			var values string
			for k, v := range m {
				if !strings.Contains(k, ".") {
					continue
				}
				values += fmt.Sprintf("%s:%v ", k, v)
			}

			point := common.AnomalyPoint{
				Key:           sample.MetricName(),
				Labels:        sample.Metric,
				Timestamp:     int64(ts),
				Value:         value,
				Values:        values,
				Severity:      trigger.Severity,
				Triggered:     isTriggered,
				Query:         fmt.Sprintf("query:%+v trigger:%+v", ruleQuery.Queries, trigger),
				RecoverConfig: trigger.RecoverConfig,
			}

			if sample.Query != "" {
				point.Query = sample.Query
			}
			// 恢复条件判断经过讨论是只在表达式模式下支持，表达式模式会通过 isTriggered 判断是告警点还是恢复点
			// 1. 不设置恢复判断，满足恢复条件产生 recoverPoint 恢复，无数据不产生 anomalyPoint 恢复
			// 2. 设置满足条件才恢复，仅可通过产生 recoverPoint 恢复，不能通过不产生 anomalyPoint 恢复
			// 3. 设置无数据不恢复，仅可通过产生 recoverPoint 恢复，不产生 anomalyPoint 恢复
			if isTriggered {
				points = append(points, point)
			} else {
				switch trigger.RecoverConfig.JudgeType {
				case models.Origin:
					// 对齐原实现 do nothing
				case models.RecoverOnCondition:
					// 额外判断恢复条件，满足才恢复
					fulfill := parser.Calc(trigger.RecoverConfig.RecoverExp, m)
					if !fulfill {
						continue
					}
				}
				recoverPoints = append(recoverPoints, point)
			}
		}
	}

	return points, recoverPoints
}

func flatten(rehashed map[uint64][][]uint64) map[uint64][]uint64 {
	seriesTagIndex := make(map[uint64][]uint64)
	var i uint64
	for _, HashTagIndex := range rehashed {
		for u := range HashTagIndex {
			seriesTagIndex[i] = HashTagIndex[u]
			i++
		}
	}
	return seriesTagIndex
}

// onJoin 组合两个经过 rehash 之后的集合
// 如查询 A，经过 on data_base rehash 分组后
// [[A1{data_base=1, table=alert}，A2{data_base=1, table=alert}]，[A5{data_base=1, table=board}]]
// [[A3{data_base=2, table=board}]，[A4{data_base=2, table=alert}]]
// 查询 B，经过 on data_base rehash 分组后
// [[B1{data_base=1, table=alert}]]
// [[B2{data_base=2, table=alert}]]
// 内联得到
// [[A1{data_base=1, table=alert}，A2{data_base=1, table=alert}，B1{data_base=1, table=alert}]，[A5{data_base=1, table=board}，[B1{data_base=1, table=alert}]]
// [[A3{data_base=2, table=board}，B2{data_base=2, table=alert}]，[A4{data_base=2, table=alert}，B2{data_base=2, table=alert}]]
func onJoin(reHashTagIndex1 map[uint64][][]uint64, reHashTagIndex2 map[uint64][][]uint64, joinType JoinType) map[uint64][][]uint64 {
	reHashTagIndex := make(map[uint64][][]uint64)
	for rehash := range reHashTagIndex1 {
		if _, ok := reHashTagIndex2[rehash]; ok {
			// 若有 rehash 相同的记录，两两合并
			for i1 := range reHashTagIndex1[rehash] {
				for i2 := range reHashTagIndex2[rehash] {
					reHashTagIndex[rehash] = append(reHashTagIndex[rehash], mergeNewArray(reHashTagIndex1[rehash][i1], reHashTagIndex2[rehash][i2]))
				}
			}
		} else {
			// 合并方式不为 inner 时，需要保留 reHashTagIndex1 中未匹配的记录
			if joinType != Inner {
				reHashTagIndex[rehash] = reHashTagIndex1[rehash]
			}
		}
	}
	return reHashTagIndex
}

// rehashSet 重新 hash 分组
// 如当前查询 A 有五条记录
// A1{data_base=1, table=alert}
// A2{data_base=1, table=alert}
// A3{data_base=2, table=board}
// A4{data_base=2, table=alert}
// A5{data_base=1, table=board}
// 经过预处理（按曲线分组，此步已在进入 GetAnomalyPoint 函数前完成）后，分为 4 组，
// [A1{data_base=1, table=alert}，A2{data_base=1, table=alert}]
// [A3{data_base=2, table=board}]
// [A4{data_base=2, table=alert}]
// [A5{data_base=1, table=board}]
// 若 rehashSet 按 data_base 重新分组，此时会得到按 rehash 值分的二维数组，即不会将 rehash 值相同的记录完全合并
// [[A1{data_base=1, table=alert}，A2{data_base=1, table=alert}]，[A5{data_base=1, table=board}]]
// [[A3{data_base=2, table=board}]，[A4{data_base=2, table=alert}]]
func rehashSet(seriesTagIndex1 map[uint64][]uint64, seriesStore map[uint64]models.DataResp, on []string) map[uint64][][]uint64 {
	reHashTagIndex := make(map[uint64][][]uint64)
	for _, seriesHashes := range seriesTagIndex1 {
		if len(seriesHashes) == 0 {
			continue
		}
		series, exists := seriesStore[seriesHashes[0]]
		if !exists {
			continue
		}

		rehash := hash.GetTargetTagHash(series.Metric, on)
		if _, ok := reHashTagIndex[rehash]; !ok {
			reHashTagIndex[rehash] = make([][]uint64, 0)
		}
		reHashTagIndex[rehash] = append(reHashTagIndex[rehash], seriesHashes)
	}
	return reHashTagIndex
}

// 笛卡尔积，查询的结果两两合并
func cartesianJoin(seriesTagIndex1 map[uint64][]uint64, seriesTagIndex2 map[uint64][]uint64) map[uint64][]uint64 {
	var index uint64
	seriesTagIndex := make(map[uint64][]uint64)
	for _, seriesHashes1 := range seriesTagIndex1 {
		for _, seriesHashes2 := range seriesTagIndex2 {
			seriesTagIndex[index] = mergeNewArray(seriesHashes1, seriesHashes2)
			index++
		}
	}
	return seriesTagIndex
}

// noneJoin 直接拼接
func noneJoin(seriesTagIndex1 map[uint64][]uint64, seriesTagIndex2 map[uint64][]uint64) map[uint64][]uint64 {
	seriesTagIndex := make(map[uint64][]uint64)
	var index uint64
	for _, seriesHashes := range seriesTagIndex1 {
		seriesTagIndex[index] = seriesHashes
		index++
	}
	for _, seriesHashes := range seriesTagIndex2 {
		seriesTagIndex[index] = seriesHashes
		index++
	}
	return seriesTagIndex
}

// originalJoin 原始分组方案，key 相同，即标签全部相同分为一组
func originalJoin(seriesTagIndex1 map[uint64][]uint64, seriesTagIndex2 map[uint64][]uint64) map[uint64][]uint64 {
	seriesTagIndex := make(map[uint64][]uint64)
	for tagHash, seriesHashes := range seriesTagIndex1 {
		if _, ok := seriesTagIndex[tagHash]; !ok {
			seriesTagIndex[tagHash] = mergeNewArray(seriesHashes)
		} else {
			seriesTagIndex[tagHash] = append(seriesTagIndex[tagHash], seriesHashes...)
		}
	}

	for tagHash, seriesHashes := range seriesTagIndex2 {
		if _, ok := seriesTagIndex[tagHash]; !ok {
			seriesTagIndex[tagHash] = mergeNewArray(seriesHashes)
		} else {
			seriesTagIndex[tagHash] = append(seriesTagIndex[tagHash], seriesHashes...)
		}
	}

	return seriesTagIndex
}

// exclude 左斥，留下在 reHashTagIndex1 中，但不在 reHashTagIndex2 中的记录
func exclude(reHashTagIndex1 map[uint64][][]uint64, reHashTagIndex2 map[uint64][][]uint64) map[uint64][][]uint64 {
	reHashTagIndex := make(map[uint64][][]uint64)
	for rehash, _ := range reHashTagIndex1 {
		if _, ok := reHashTagIndex2[rehash]; !ok {
			reHashTagIndex[rehash] = reHashTagIndex1[rehash]
		}
	}
	return reHashTagIndex
}

func MakeSeriesMap(series []models.DataResp, seriesTagIndex map[uint64][]uint64, seriesStore map[uint64]models.DataResp) {
	for i := 0; i < len(series); i++ {
		serieHash := hash.GetHash(series[i].Metric, series[i].Ref)
		tagHash := hash.GetTagHash(series[i].Metric)
		seriesStore[serieHash] = series[i]

		// 将曲线按照相同的 tag 分组
		if _, exists := seriesTagIndex[tagHash]; !exists {
			seriesTagIndex[tagHash] = make([]uint64, 0)
		}
		seriesTagIndex[tagHash] = append(seriesTagIndex[tagHash], serieHash)
	}
}

func mergeNewArray(arg ...[]uint64) []uint64 {
	res := make([]uint64, 0)
	for _, a := range arg {
		res = append(res, a...)
	}
	return res
}

func ProcessJoins(ruleId int64, trigger models.Trigger, seriesTagIndexes map[string]map[uint64][]uint64, seriesStore map[uint64]models.DataResp) map[uint64][]uint64 {
	last := make(map[uint64][]uint64)
	if len(seriesTagIndexes) == 0 {
		return last
	}

	if len(trigger.Joins) == 0 {
		idx := 0
		for _, seriesTagIndex := range seriesTagIndexes {
			if idx == 0 {
				last = seriesTagIndex
			} else {
				last = originalJoin(last, seriesTagIndex)
			}
			idx++
		}
		return last
	}

	// 有 join 条件，按条件依次合并
	if len(seriesTagIndexes) < len(trigger.Joins)+1 {
		logger.Errorf("rule_eval rid:%d queries' count: %d not match join condition's count: %d", ruleId, len(seriesTagIndexes), len(trigger.Joins))
		return nil
	}

	last = seriesTagIndexes[trigger.JoinRef]
	lastRehashed := rehashSet(last, seriesStore, trigger.Joins[0].On)
	for i := range trigger.Joins {
		cur := seriesTagIndexes[trigger.Joins[i].Ref]
		switch trigger.Joins[i].JoinType {
		case "original":
			last = originalJoin(last, cur)
		case "none":
			last = noneJoin(last, cur)
		case "cartesian":
			last = cartesianJoin(last, cur)
		case "inner_join":
			curRehashed := rehashSet(cur, seriesStore, trigger.Joins[i].On)
			lastRehashed = onJoin(lastRehashed, curRehashed, Inner)
			last = flatten(lastRehashed)
		case "left_join":
			curRehashed := rehashSet(cur, seriesStore, trigger.Joins[i].On)
			lastRehashed = onJoin(lastRehashed, curRehashed, Left)
			last = flatten(lastRehashed)
		case "right_join":
			curRehashed := rehashSet(cur, seriesStore, trigger.Joins[i].On)
			lastRehashed = onJoin(curRehashed, lastRehashed, Right)
			last = flatten(lastRehashed)
		case "left_exclude":
			curRehashed := rehashSet(cur, seriesStore, trigger.Joins[i].On)
			lastRehashed = exclude(lastRehashed, curRehashed)
			last = flatten(lastRehashed)
		case "right_exclude":
			curRehashed := rehashSet(cur, seriesStore, trigger.Joins[i].On)
			lastRehashed = exclude(curRehashed, lastRehashed)
			last = flatten(lastRehashed)
		default:
			logger.Warningf("rule_eval rid:%d join type:%s not support", ruleId, trigger.Joins[i].JoinType)
		}
	}
	return last
}

func GetQueryRef(query interface{}) (string, error) {
	// 首先检查是否为 map
	if m, ok := query.(map[string]interface{}); ok {
		if ref, exists := m["ref"]; exists {
			if refStr, ok := ref.(string); ok {
				return refStr, nil
			}
			return "", fmt.Errorf("ref 字段不是字符串类型")
		}
		return "", fmt.Errorf("query 中没有找到 ref 字段")
	}

	// 如果不是 map，则按原来的方式处理结构体
	v := reflect.ValueOf(query)
	if v.Kind() == reflect.Ptr {
		v = v.Elem()
	}

	if v.Kind() != reflect.Struct {
		return "", fmt.Errorf("query not a struct or map")
	}

	refField := v.FieldByName("Ref")
	if !refField.IsValid() {
		return "", fmt.Errorf("not find ref field")
	}

	if refField.Kind() != reflect.String {
		return "", fmt.Errorf("ref not a string")
	}

	return refField.String(), nil
}<|MERGE_RESOLUTION|>--- conflicted
+++ resolved
@@ -49,7 +49,7 @@
 
 const (
 	GET_RULE_CONFIG = "get_rule_config"
-	GET_PROCESSOR   = "get_processor"
+	GET_Processor   = "get_Processor"
 	CHECK_QUERY     = "check_query_config"
 	GET_CLIENT      = "get_client"
 	QUERY_DATA      = "query_data"
@@ -63,12 +63,12 @@
 	Inner JoinType = "inner"
 )
 
-func NewAlertRuleWorker(rule *models.AlertRule, datasourceId int64, processor *process.Processor, promClients *prom.PromClientMap, tdengineClients *tdengine.TdengineClientMap, ctx *ctx.Context) *AlertRuleWorker {
+func NewAlertRuleWorker(rule *models.AlertRule, datasourceId int64, Processor *process.Processor, promClients *prom.PromClientMap, tdengineClients *tdengine.TdengineClientMap, ctx *ctx.Context) *AlertRuleWorker {
 	arw := &AlertRuleWorker{
 		DatasourceId: datasourceId,
 		Quit:         make(chan struct{}),
 		Rule:         rule,
-		Processor:    processor,
+		Processor:    Processor,
 
 		PromClients:             promClients,
 		TdengineClients:         tdengineClients,
@@ -141,29 +141,20 @@
 	case models.HOST:
 		anomalyPoints, err = arw.GetHostAnomalyPoint(cachedRule.RuleConfig)
 	case models.TDENGINE:
-<<<<<<< HEAD
-		anomalyPoints, recoverPoints = arw.GetTdengineAnomalyPoint(cachedRule, arw.Processor.DatasourceId())
-=======
-		anomalyPoints, recoverPoints, err = arw.GetTdengineAnomalyPoint(cachedRule, arw.processor.DatasourceId())
->>>>>>> c7117b94
+		anomalyPoints, recoverPoints, err = arw.GetTdengineAnomalyPoint(cachedRule, arw.Processor.DatasourceId())
 	case models.LOKI:
 		anomalyPoints, err = arw.GetPromAnomalyPoint(cachedRule.RuleConfig)
 	default:
 		return
 	}
 
-<<<<<<< HEAD
-	if arw.Processor == nil {
-		logger.Warningf("rule_eval:%s Processor is nil", arw.Key())
-=======
 	if err != nil {
 		logger.Errorf("rule_eval:%s get anomaly point err:%s", arw.Key(), err.Error())
 		return
 	}
 
-	if arw.processor == nil {
-		logger.Warningf("rule_eval:%s processor is nil", arw.Key())
->>>>>>> c7117b94
+	if arw.Processor == nil {
+		logger.Warningf("rule_eval:%s Processor is nil", arw.Key())
 		return
 	}
 
@@ -191,21 +182,13 @@
 		now := time.Now().Unix()
 		for _, point := range pointsMap {
 			str := fmt.Sprintf("%v", point.Value)
-<<<<<<< HEAD
-			arw.Processor.RecoverSingle(process.Hash(cachedRule.Id, arw.Processor.DatasourceId(), point), now, &str)
-=======
-			arw.processor.RecoverSingle(true, process.Hash(cachedRule.Id, arw.processor.DatasourceId(), point), now, &str)
->>>>>>> c7117b94
+			arw.Processor.RecoverSingle(true, process.Hash(cachedRule.Id, arw.Processor.DatasourceId(), point), now, &str)
 		}
 	} else {
 		now := time.Now().Unix()
 		for _, point := range recoverPoints {
 			str := fmt.Sprintf("%v", point.Value)
-<<<<<<< HEAD
-			arw.Processor.RecoverSingle(process.Hash(cachedRule.Id, arw.Processor.DatasourceId(), point), now, &str)
-=======
-			arw.processor.RecoverSingle(true, process.Hash(cachedRule.Id, arw.processor.DatasourceId(), point), now, &str)
->>>>>>> c7117b94
+			arw.Processor.RecoverSingle(true, process.Hash(cachedRule.Id, arw.Processor.DatasourceId(), point), now, &str)
 		}
 	}
 
@@ -224,25 +207,14 @@
 	var rule *models.PromRuleConfig
 	if err := json.Unmarshal([]byte(ruleConfig), &rule); err != nil {
 		logger.Errorf("rule_eval:%s rule_config:%s, error:%v", arw.Key(), ruleConfig, err)
-<<<<<<< HEAD
 		arw.Processor.Stats.CounterRuleEvalErrorTotal.WithLabelValues(fmt.Sprintf("%v", arw.Processor.DatasourceId()), GET_RULE_CONFIG).Inc()
-		return lst
-	}
-
-	if rule == nil {
-		logger.Errorf("rule_eval:%s rule_config:%s, error:Rule is nil", arw.Key(), ruleConfig)
-		arw.Processor.Stats.CounterRuleEvalErrorTotal.WithLabelValues(fmt.Sprintf("%v", arw.Processor.DatasourceId()), GET_RULE_CONFIG).Inc()
-		return lst
-=======
-		arw.processor.Stats.CounterRuleEvalErrorTotal.WithLabelValues(fmt.Sprintf("%v", arw.processor.DatasourceId()), GET_RULE_CONFIG).Inc()
 		return lst, err
 	}
 
 	if rule == nil {
 		logger.Errorf("rule_eval:%s rule_config:%s, error:rule is nil", arw.Key(), ruleConfig)
-		arw.processor.Stats.CounterRuleEvalErrorTotal.WithLabelValues(fmt.Sprintf("%v", arw.processor.DatasourceId()), GET_RULE_CONFIG).Inc()
+		arw.Processor.Stats.CounterRuleEvalErrorTotal.WithLabelValues(fmt.Sprintf("%v", arw.Processor.DatasourceId()), GET_RULE_CONFIG).Inc()
 		return lst, errors.New("rule is nil")
->>>>>>> c7117b94
 	}
 
 	arw.Inhibit = rule.Inhibit
@@ -280,7 +252,7 @@
 				logger.Errorf("rule_eval:%s promql:%s, error:%v", arw.Key(), promql, err)
 				arw.Processor.Stats.CounterQueryDataErrorTotal.WithLabelValues(fmt.Sprintf("%d", arw.DatasourceId)).Inc()
 				arw.Processor.Stats.CounterRuleEvalErrorTotal.WithLabelValues(fmt.Sprintf("%v", arw.Processor.DatasourceId()), QUERY_DATA).Inc()
-				continue
+				return lst, err
 			}
 
 			if len(warnings) > 0 {
@@ -298,7 +270,7 @@
 			lst = append(lst, points...)
 		}
 	}
-	return lst
+	return lst, nil
 }
 
 type sample struct {
@@ -356,15 +328,8 @@
 		// 得到满足值变量的所有结果
 		value, _, err := readerClient.Query(context.Background(), curQuery, time.Now())
 		if err != nil {
-<<<<<<< HEAD
 			logger.Errorf("rule_eval:%s, promql:%s, error:%v", arw.Key(), curQuery, err)
 			continue
-=======
-			logger.Errorf("rule_eval:%s promql:%s, error:%v", arw.Key(), promql, err)
-			arw.processor.Stats.CounterQueryDataErrorTotal.WithLabelValues(fmt.Sprintf("%d", arw.datasourceId)).Inc()
-			arw.processor.Stats.CounterRuleEvalErrorTotal.WithLabelValues(fmt.Sprintf("%v", arw.processor.DatasourceId()), QUERY_DATA).Inc()
-			return lst, err
->>>>>>> c7117b94
 		}
 		seqVals := getSamples(value)
 		// 得到参数变量的所有组合
@@ -405,7 +370,6 @@
 			queue.PushBack(node.ChildVarConfigs[i])
 		}
 	}
-<<<<<<< HEAD
 	return anomalyPoints
 }
 
@@ -603,9 +567,6 @@
 		current[index] = value
 		combine(paramKeys, paraMap, index+1, current, result)
 	}
-=======
-	return lst, nil
->>>>>>> c7117b94
 }
 
 func (arw *AlertRuleWorker) GetTdengineAnomalyPoint(rule *models.AlertRule, dsId int64) ([]common.AnomalyPoint, []common.AnomalyPoint, error) {
@@ -615,28 +576,17 @@
 	ruleConfig := strings.TrimSpace(rule.RuleConfig)
 	if ruleConfig == "" {
 		logger.Warningf("rule_eval:%d promql is blank", rule.Id)
-<<<<<<< HEAD
 		arw.Processor.Stats.CounterRuleEvalErrorTotal.WithLabelValues(fmt.Sprintf("%v", arw.Processor.DatasourceId()), GET_RULE_CONFIG).Inc()
-		return points, recoverPoints
-=======
-		arw.processor.Stats.CounterRuleEvalErrorTotal.WithLabelValues(fmt.Sprintf("%v", arw.processor.DatasourceId()), GET_RULE_CONFIG).Inc()
 		return points, recoverPoints, errors.New("rule config is nil")
->>>>>>> c7117b94
 	}
 
 	var ruleQuery models.RuleQuery
 	err := json.Unmarshal([]byte(ruleConfig), &ruleQuery)
 	if err != nil {
 		logger.Warningf("rule_eval:%d promql parse error:%s", rule.Id, err.Error())
-<<<<<<< HEAD
 		arw.Processor.Stats.CounterRuleEvalErrorTotal.WithLabelValues(fmt.Sprintf("%v", arw.Processor.DatasourceId())).Inc()
 		arw.Processor.Stats.CounterRuleEvalErrorTotal.WithLabelValues(fmt.Sprintf("%v", arw.Processor.DatasourceId()), GET_RULE_CONFIG).Inc()
-		return points, recoverPoints
-=======
-		arw.processor.Stats.CounterRuleEvalErrorTotal.WithLabelValues(fmt.Sprintf("%v", arw.processor.DatasourceId())).Inc()
-		arw.processor.Stats.CounterRuleEvalErrorTotal.WithLabelValues(fmt.Sprintf("%v", arw.processor.DatasourceId()), GET_RULE_CONFIG).Inc()
 		return points, recoverPoints, err
->>>>>>> c7117b94
 	}
 
 	arw.Inhibit = ruleQuery.Inhibit
@@ -661,15 +611,9 @@
 			arw.Processor.Stats.CounterQueryDataTotal.WithLabelValues(fmt.Sprintf("%d", arw.DatasourceId)).Inc()
 			if err != nil {
 				logger.Warningf("rule_eval rid:%d query data error: %v", rule.Id, err)
-<<<<<<< HEAD
 				arw.Processor.Stats.CounterQueryDataErrorTotal.WithLabelValues(fmt.Sprintf("%d", arw.DatasourceId)).Inc()
 				arw.Processor.Stats.CounterRuleEvalErrorTotal.WithLabelValues(fmt.Sprintf("%v", arw.Processor.DatasourceId()), QUERY_DATA).Inc()
-				continue
-=======
-				arw.processor.Stats.CounterQueryDataErrorTotal.WithLabelValues(fmt.Sprintf("%d", arw.datasourceId)).Inc()
-				arw.processor.Stats.CounterRuleEvalErrorTotal.WithLabelValues(fmt.Sprintf("%v", arw.processor.DatasourceId()), QUERY_DATA).Inc()
 				return points, recoverPoints, err
->>>>>>> c7117b94
 			}
 			//  此条日志很重要，是告警判断的现场值
 			logger.Debugf("rule_eval rid:%d req:%+v resp:%+v", rule.Id, query, series)
@@ -696,25 +640,14 @@
 	var rule *models.HostRuleConfig
 	if err := json.Unmarshal([]byte(ruleConfig), &rule); err != nil {
 		logger.Errorf("rule_eval:%s rule_config:%s, error:%v", arw.Key(), ruleConfig, err)
-<<<<<<< HEAD
 		arw.Processor.Stats.CounterRuleEvalErrorTotal.WithLabelValues(fmt.Sprintf("%v", arw.Processor.DatasourceId()), GET_RULE_CONFIG).Inc()
-		return lst
-	}
-
-	if rule == nil {
-		logger.Errorf("rule_eval:%s rule_config:%s, error:Rule is nil", arw.Key(), ruleConfig)
-		arw.Processor.Stats.CounterRuleEvalErrorTotal.WithLabelValues(fmt.Sprintf("%v", arw.Processor.DatasourceId()), GET_RULE_CONFIG).Inc()
-		return lst
-=======
-		arw.processor.Stats.CounterRuleEvalErrorTotal.WithLabelValues(fmt.Sprintf("%v", arw.processor.DatasourceId()), GET_RULE_CONFIG).Inc()
 		return lst, err
 	}
 
 	if rule == nil {
 		logger.Errorf("rule_eval:%s rule_config:%s, error:rule is nil", arw.Key(), ruleConfig)
-		arw.processor.Stats.CounterRuleEvalErrorTotal.WithLabelValues(fmt.Sprintf("%v", arw.processor.DatasourceId()), GET_RULE_CONFIG).Inc()
+		arw.Processor.Stats.CounterRuleEvalErrorTotal.WithLabelValues(fmt.Sprintf("%v", arw.Processor.DatasourceId()), GET_RULE_CONFIG).Inc()
 		return lst, errors.New("rule is nil")
->>>>>>> c7117b94
 	}
 
 	arw.Inhibit = rule.Inhibit
