--- conflicted
+++ resolved
@@ -23,11 +23,8 @@
 	CounterRuleEvalErrorTotal   *prometheus.CounterVec
 	CounterHeartbeatErrorTotal  *prometheus.CounterVec
 	CounterSubEventTotal        *prometheus.CounterVec
-<<<<<<< HEAD
 	GaugeQuerySeriesCount       *prometheus.GaugeVec
-=======
 	GaugeNotifyRecordQueueSize  prometheus.Gauge
->>>>>>> 8612a53d
 }
 
 func NewSyncStats() *Stats {
@@ -124,14 +121,12 @@
 		Help:      "Number of heartbeat error.",
 	}, []string{})
 
-<<<<<<< HEAD
 	GaugeQuerySeriesCount := prometheus.NewGaugeVec(prometheus.GaugeOpts{
 		Namespace: namespace,
 		Subsystem: subsystem,
 		Name:      "query_series_count",
 		Help:      "Number of curves retrieved from data source after query.",
-	}, []string{"rule_id", "datasource_id"})
-=======
+	}, []string{"rule_id", "datasource_id", "ref"})
 	// 通知记录队列的长度
 	GaugeNotifyRecordQueueSize := prometheus.NewGauge(prometheus.GaugeOpts{
 		Namespace: namespace,
@@ -139,7 +134,6 @@
 		Name:      "notify_record_queue_size",
 		Help:      "The size of notify record queue.",
 	})
->>>>>>> 8612a53d
 
 	prometheus.MustRegister(
 		CounterAlertsTotal,
@@ -155,11 +149,8 @@
 		CounterRuleEvalErrorTotal,
 		CounterHeartbeatErrorTotal,
 		CounterSubEventTotal,
-<<<<<<< HEAD
 		GaugeQuerySeriesCount,
-=======
 		GaugeNotifyRecordQueueSize,
->>>>>>> 8612a53d
 	)
 
 	return &Stats{
@@ -176,10 +167,7 @@
 		CounterRuleEvalErrorTotal:   CounterRuleEvalErrorTotal,
 		CounterHeartbeatErrorTotal:  CounterHeartbeatErrorTotal,
 		CounterSubEventTotal:        CounterSubEventTotal,
-<<<<<<< HEAD
 		GaugeQuerySeriesCount:       GaugeQuerySeriesCount,
-=======
 		GaugeNotifyRecordQueueSize:  GaugeNotifyRecordQueueSize,
->>>>>>> 8612a53d
 	}
 }