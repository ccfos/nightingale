--- conflicted
+++ resolved
@@ -3,7 +3,6 @@
 import (
 	"context"
 	"fmt"
-	"github.com/didi/nightingale/v5/src/pkg/prom"
 	"math/rand"
 	"sort"
 	"strings"
@@ -114,11 +113,7 @@
 	var err error
 	if r.rule.Algorithm == "" {
 		var warnings prom.Warnings
-<<<<<<< HEAD
-		value, warnings, err = reader.Reader.Client.Query(context.Background(), promql, time.Now())
-=======
 		value, warnings, err = reader.Client.Query(context.Background(), promql, time.Now())
->>>>>>> 92354d57
 		if err != nil {
 			logger.Errorf("rule_eval:%d promql:%s, error:%v", r.RuleID(), promql, err)
 			// 告警查询prometheus逻辑出错，发告警信息给管理员
