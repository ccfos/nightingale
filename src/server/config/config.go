package config

import (
	"fmt"
	"net"
	"os"
	"strings"
	"sync"
	"time"

	"github.com/gin-gonic/gin"
	"github.com/koding/multiconfig"

	"github.com/didi/nightingale/v5/src/pkg/httpx"
	"github.com/didi/nightingale/v5/src/pkg/logx"
	"github.com/didi/nightingale/v5/src/server/reader"
	"github.com/didi/nightingale/v5/src/server/writer"
	"github.com/didi/nightingale/v5/src/pkg/ormx"
	"github.com/didi/nightingale/v5/src/storage"
)

var (
	C    = new(Config)
	once sync.Once
)

func MustLoad(fpaths ...string) {
	once.Do(func() {
		loaders := []multiconfig.Loader{
			&multiconfig.TagLoader{},
			&multiconfig.EnvironmentLoader{},
		}

		for _, fpath := range fpaths {
			handled := false

			if strings.HasSuffix(fpath, "toml") {
				loaders = append(loaders, &multiconfig.TOMLLoader{Path: fpath})
				handled = true
			}
			if strings.HasSuffix(fpath, "conf") {
				loaders = append(loaders, &multiconfig.TOMLLoader{Path: fpath})
				handled = true
			}
			if strings.HasSuffix(fpath, "json") {
				loaders = append(loaders, &multiconfig.JSONLoader{Path: fpath})
				handled = true
			}
			if strings.HasSuffix(fpath, "yaml") {
				loaders = append(loaders, &multiconfig.YAMLLoader{Path: fpath})
				handled = true
			}

			if !handled {
				fmt.Println("config file invalid, valid file exts: .conf,.yaml,.toml,.json")
				os.Exit(1)
			}
		}

		m := multiconfig.DefaultLoader{
			Loader:    multiconfig.MultiLoader(loaders...),
			Validator: multiconfig.MultiValidator(&multiconfig.RequiredValidator{}),
		}
		m.MustLoad(C)

		if C.EngineDelay == 0 {
			C.EngineDelay = 120
		}

		if C.Heartbeat.IP == "" {
			// auto detect
			// C.Heartbeat.IP = fmt.Sprint(GetOutboundIP())
			// 自动获取IP在有些环境下容易出错，这里用hostname+pid来作唯一标识

			hostname, err := os.Hostname()
			if err != nil {
				fmt.Println("failed to get hostname:", err)
				os.Exit(1)
			}

			C.Heartbeat.IP = hostname + "+" + fmt.Sprint(os.Getpid())

			// if C.Heartbeat.IP == "" {
			// 	fmt.Println("heartbeat ip auto got is blank")
			// 	os.Exit(1)
			// }
		}

		C.Heartbeat.Endpoint = fmt.Sprintf("%s:%d", C.Heartbeat.IP, C.HTTP.Port)
		C.Alerting.RedisPub.ChannelKey = C.Alerting.RedisPub.ChannelPrefix + C.ClusterName

		if C.Alerting.Webhook.Enable {
			if C.Alerting.Webhook.Timeout == "" {
				C.Alerting.Webhook.TimeoutDuration = time.Second * 5
			} else {
				dur, err := time.ParseDuration(C.Alerting.Webhook.Timeout)
				if err != nil {
					fmt.Println("failed to parse Alerting.Webhook.Timeout")
					os.Exit(1)
				}
				C.Alerting.Webhook.TimeoutDuration = dur
			}
		}

		if C.WriterOpt.QueueMaxSize <= 0 {
			C.WriterOpt.QueueMaxSize = 100000
		}

		if C.WriterOpt.QueuePopSize <= 0 {
			C.WriterOpt.QueuePopSize = 1000
		}

		if C.WriterOpt.QueueCount <= 0 {
			C.WriterOpt.QueueCount = 100
		}

		fmt.Println("heartbeat.ip:", C.Heartbeat.IP)
		fmt.Printf("heartbeat.interval: %dms\n", C.Heartbeat.Interval)
	})
}

type Config struct {
<<<<<<< HEAD
	RunMode           string
	ClusterName       string
	BusiGroupLabelKey string
	AnomalyDataApi    []string
	EngineDelay       int64
	Log               logx.Config
	HTTP              httpx.Config
	BasicAuth         gin.Accounts
	SMTP              SMTPConfig
	Heartbeat         HeartbeatConfig
	Alerting          Alerting
	NoData            NoData
	Redis             storage.RedisConfig
	DB                ormx.DBConfig
	WriterOpt         writer.GlobalOpt
	Writers           []writer.Options
	Reader            reader.Options
	Ibex              Ibex
=======
	RunMode            string
	ClusterName        string
	BusiGroupLabelKey  string
	EngineDelay        int64
	DisableUsageReport bool
	Log                logx.Config
	HTTP               httpx.Config
	BasicAuth          gin.Accounts
	SMTP               SMTPConfig
	Heartbeat          HeartbeatConfig
	Alerting           Alerting
	NoData             NoData
	Redis              storage.RedisConfig
	Gorm               storage.Gorm
	MySQL              storage.MySQL
	Postgres           storage.Postgres
	WriterOpt          writer.GlobalOpt
	Writers            []writer.Options
	Reader             reader.Options
	Ibex               Ibex
>>>>>>> 2bea8b7c
}

type HeartbeatConfig struct {
	IP       string
	Interval int64
	Endpoint string
}

type SMTPConfig struct {
	Host               string
	Port               int
	User               string
	Pass               string
	From               string
	InsecureSkipVerify bool
	Batch              int
}

type Alerting struct {
	TemplatesDir          string
	NotifyConcurrency     int
	NotifyBuiltinChannels []string
	CallScript            CallScript
	CallPlugin            CallPlugin
	RedisPub              RedisPub
	Webhook               Webhook
}

type CallScript struct {
	Enable     bool
	ScriptPath string
}

type CallPlugin struct {
	Enable     bool
	PluginPath string
	Caller     string
}

type RedisPub struct {
	Enable        bool
	ChannelPrefix string
	ChannelKey    string
}

type Webhook struct {
	Enable          bool
	Url             string
	BasicAuthUser   string
	BasicAuthPass   string
	Timeout         string
	TimeoutDuration time.Duration
	Headers         []string
}

type NoData struct {
	Metric   string
	Interval int64
}

type Ibex struct {
	Address       string
	BasicAuthUser string
	BasicAuthPass string
	Timeout       int64
}

func (c *Config) IsDebugMode() bool {
	return c.RunMode == "debug"
}

// Get preferred outbound ip of this machine
func GetOutboundIP() net.IP {
	conn, err := net.Dial("udp", "8.8.8.8:80")
	if err != nil {
		fmt.Println("auto get outbound ip fail:", err)
		os.Exit(1)
	}
	defer conn.Close()

	localAddr := conn.LocalAddr().(*net.UDPAddr)

	return localAddr.IP
}<|MERGE_RESOLUTION|>--- conflicted
+++ resolved
@@ -13,9 +13,9 @@
 
 	"github.com/didi/nightingale/v5/src/pkg/httpx"
 	"github.com/didi/nightingale/v5/src/pkg/logx"
+	"github.com/didi/nightingale/v5/src/pkg/ormx"
 	"github.com/didi/nightingale/v5/src/server/reader"
 	"github.com/didi/nightingale/v5/src/server/writer"
-	"github.com/didi/nightingale/v5/src/pkg/ormx"
 	"github.com/didi/nightingale/v5/src/storage"
 )
 
@@ -120,29 +120,10 @@
 }
 
 type Config struct {
-<<<<<<< HEAD
-	RunMode           string
-	ClusterName       string
-	BusiGroupLabelKey string
-	AnomalyDataApi    []string
-	EngineDelay       int64
-	Log               logx.Config
-	HTTP              httpx.Config
-	BasicAuth         gin.Accounts
-	SMTP              SMTPConfig
-	Heartbeat         HeartbeatConfig
-	Alerting          Alerting
-	NoData            NoData
-	Redis             storage.RedisConfig
-	DB                ormx.DBConfig
-	WriterOpt         writer.GlobalOpt
-	Writers           []writer.Options
-	Reader            reader.Options
-	Ibex              Ibex
-=======
 	RunMode            string
 	ClusterName        string
 	BusiGroupLabelKey  string
+	AnomalyDataApi     []string
 	EngineDelay        int64
 	DisableUsageReport bool
 	Log                logx.Config
@@ -153,14 +134,11 @@
 	Alerting           Alerting
 	NoData             NoData
 	Redis              storage.RedisConfig
-	Gorm               storage.Gorm
-	MySQL              storage.MySQL
-	Postgres           storage.Postgres
+	DB                 ormx.DBConfig
 	WriterOpt          writer.GlobalOpt
 	Writers            []writer.Options
 	Reader             reader.Options
 	Ibex               Ibex
->>>>>>> 2bea8b7c
 }
 
 type HeartbeatConfig struct {
