--- conflicted
+++ resolved
@@ -1,7 +1,6 @@
 package reader
 
 import (
-	"github.com/didi/nightingale/v5/src/pkg/prom"
 	"net"
 	"net/http"
 	"time"
@@ -11,16 +10,7 @@
 	"github.com/prometheus/client_golang/api"
 )
 
-<<<<<<< HEAD
-type ReaderType struct {
-	Opts   config.ReaderOptions
-	Client prom.API
-}
-
-var Reader ReaderType
-=======
 var Client prom.API
->>>>>>> 92354d57
 
 func Init(opts config.ReaderOptions) error {
 	cli, err := api.NewClient(api.Config{
@@ -46,22 +36,11 @@
 		return err
 	}
 
-<<<<<<< HEAD
-	Reader = ReaderType{
-		Opts: opts,
-		Client: prom.NewAPI(cli, prom.ClientOptions{
-			BasicAuthUser: opts.BasicAuthUser,
-			BasicAuthPass: opts.BasicAuthPass,
-			Headers:       opts.Headers,
-		}),
-	}
-=======
 	Client = prom.NewAPI(cli, prom.ClientOptions{
 		BasicAuthUser: opts.BasicAuthUser,
 		BasicAuthPass: opts.BasicAuthPass,
 		Headers:       opts.Headers,
 	})
->>>>>>> 92354d57
 
 	return nil
 }