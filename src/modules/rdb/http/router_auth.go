package http

import (
	"bytes"
	"errors"
	"fmt"
	"html/template"
	"log"
	"math/rand"
	"path"
	"strings"
	"time"

	"github.com/gin-gonic/gin"
	"github.com/mojocn/base64Captcha"
	"github.com/toolkits/pkg/file"
	"github.com/toolkits/pkg/str"

	"github.com/didi/nightingale/src/common/dataobj"
	"github.com/didi/nightingale/src/models"
	"github.com/didi/nightingale/src/modules/rdb/config"
	"github.com/didi/nightingale/src/modules/rdb/redisc"
	"github.com/didi/nightingale/src/modules/rdb/ssoc"
)

var (
	loginCodeSmsTpl     *template.Template
	loginCodeEmailTpl   *template.Template
	errUnsupportCaptcha = errors.New("unsupported captcha")
	errInvalidAnswer    = errors.New("Invalid captcha answer")

	// TODO: set false
	debug = true

	// https://captcha.mojotv.cn
	captchaDirver = base64Captcha.DriverString{
		Height:          30,
		Width:           120,
		ShowLineOptions: 0,
		Length:          4,
		Source:          "ABCDEFGHIJKLMNOPQRSTUVWXYZ0123456789",
		//ShowLineOptions: 14,
	}
)

func getConfigFile(name, ext string) (string, error) {
	if p := path.Join(path.Join(file.SelfDir(), "etc", name+".local."+ext)); file.IsExist(p) {
		return p, nil
	}
	if p := path.Join(path.Join(file.SelfDir(), "etc", name+"."+ext)); file.IsExist(p) {
		return p, nil
	} else {
		return "", fmt.Errorf("file %s not found", p)
	}

}

func init() {
	filename, err := getConfigFile("login-code-sms", "tpl")
	if err != nil {
		log.Fatal(err)
	}

	loginCodeSmsTpl, err = template.ParseFiles(filename)
	if err != nil {
		log.Fatalf("open %s err: %s", filename, err)
	}

	filename, err = getConfigFile("login-code-email", "tpl")
	if err != nil {
		log.Fatal(err)
	}
	loginCodeEmailTpl, err = template.ParseFiles(filename)
	if err != nil {
		log.Fatalf("open %s err: %s", filename, err)
	}
}

func login(c *gin.Context) {
	var f loginInput
	bind(c, &f)
	f.validate()

	if config.Config.Captcha {
		c, err := models.CaptchaGet("captcha_id=?", f.CaptchaId)
		dangerous(err)
		if strings.ToLower(c.Answer) != strings.ToLower(f.Answer) {
			dangerous(errInvalidAnswer)
		}
	}

	user, err := authLogin(f)
	dangerous(err)

	writeCookieUser(c, user.UUID)

	renderMessage(c, "")

	go models.LoginLogNew(user.Username, c.ClientIP(), "in")
}

func logout(c *gin.Context) {
	uuid := readCookieUser(c)
	if uuid == "" {
		c.String(200, "logout successfully")
		return
	}

	username := models.UsernameByUUID(uuid)
	if username == "" {
		c.String(200, "logout successfully")
		return
	}

	writeCookieUser(c, "")

	if config.Config.SSO.Enable {
		redirect := queryStr(c, "redirect", "/")
		c.Redirect(302, ssoc.LogoutLocation(redirect))
	} else {
		c.String(200, "logout successfully")
	}

	go models.LoginLogNew(username, c.ClientIP(), "out")
}

type authRedirect struct {
	Redirect string `json:"redirect"`
	Msg      string `json:"msg"`
}

func authAuthorizeV2(c *gin.Context) {
	redirect := queryStr(c, "redirect", "/")
	log.Printf("---> redirect %s", redirect)
	ret := &authRedirect{Redirect: redirect}

	username := cookieUsername(c)
	if username != "" { // alread login
		renderData(c, ret, nil)
		return
	}

	var err error
	if config.Config.SSO.Enable {
		ret.Redirect, err = ssoc.Authorize(redirect)
	} else {
		ret.Redirect = "/login"
	}
	renderData(c, ret, err)
}

func authCallbackV2(c *gin.Context) {
	code := queryStr(c, "code", "")
	state := queryStr(c, "state", "")
	redirect := queryStr(c, "redirect", "")

	ret := &authRedirect{Redirect: redirect}
	if code == "" && redirect != "" {
		renderData(c, ret, nil)
		return
	}

	var user *models.User
	var err error
	ret.Redirect, user, err = ssoc.Callback(code, state)
	if err != nil {
		renderData(c, ret, err)
		return
	}

	writeCookieUser(c, user.UUID)
	renderData(c, ret, nil)
}

func logoutV2(c *gin.Context) {
	redirect := queryStr(c, "redirect", "")
	ret := &authRedirect{Redirect: redirect}

	uuid := readCookieUser(c)
	if uuid == "" {
		renderData(c, ret, nil)
		return
	}

	username := models.UsernameByUUID(uuid)
	if username == "" {
		renderData(c, ret, nil)
		return
	}

	writeCookieUser(c, "")
	ret.Msg = "logout successfully"

	if config.Config.SSO.Enable {
		if redirect == "" {
			redirect = "/"
		}
		ret.Redirect = ssoc.LogoutLocation(redirect)
	}

	renderData(c, ret, nil)

	go models.LoginLogNew(username, c.ClientIP(), "out")
}

type loginInput struct {
	Username   string `json:"username"`
	Password   string `json:"password"`
	Phone      string `json:"phone"`
	Email      string `json:"email"`
	Code       string `json:"code"`
	CaptchaId  string `json:"captcha_id"`
	Answer     string `json:"answer" description:"captcha answer"`
	Type       string `json:"type" description:"sms-code|email-code|password|ldap"`
	RemoteAddr string `json:"remote_addr" description:"use for server account(v1)"`
	IsLDAP     int    `json:"is_ldap" description:"deprecated"`
}

func (f *loginInput) validate() {
	if f.IsLDAP == 1 {
		f.Type = models.LOGIN_T_LDAP
	}
	if f.Type == "" {
		f.Type = models.LOGIN_T_PWD
	}
	if f.Type == models.LOGIN_T_PWD {
		if str.Dangerous(f.Username) {
			bomb("%s invalid", f.Username)
		}
		if len(f.Username) > 64 {
			bomb("%s too long", f.Username)
		}
	}
}

// v1Login called by sso.rdb module
func v1Login(c *gin.Context) {
	var f loginInput
	bind(c, &f)

	user, err := authLogin(f)
	renderData(c, *user, err)

	go models.LoginLogNew(user.Username, f.RemoteAddr, "in")
}

// authLogin called by /v1/rdb/login, /api/rdb/auth/login
func authLogin(in loginInput) (user *models.User, err error) {
	switch strings.ToLower(in.Type) {
	case models.LOGIN_T_LDAP:
		return models.LdapLogin(in.Username, in.Password)
	case models.LOGIN_T_PWD:
		return models.PassLogin(in.Username, in.Password)
	case models.LOGIN_T_SMS:
		return models.SmsCodeLogin(in.Phone, in.Code)
	case models.LOGIN_T_EMAIL:
		return models.EmailCodeLogin(in.Email, in.Code)
	default:
		return nil, fmt.Errorf("invalid login type %s", in.Type)
	}
}

type v1SendLoginCodeBySmsInput struct {
	Phone string `json:"phone"`
}

func v1SendLoginCodeBySms(c *gin.Context) {
	var f v1SendLoginCodeBySmsInput
	bind(c, &f)

	msg, err := func() (string, error) {
		if !config.Config.Redis.Enable {
			return "", fmt.Errorf("sms sender is disabled")
		}
		phone := f.Phone
		user, _ := models.UserGet("phone=?", phone)
		if user == nil {
			return "", fmt.Errorf("phone %s dose not exist", phone)
		}

		// general a random code and add cache
		code := fmt.Sprintf("%06d", rand.Intn(1000000))

		loginCode := &models.LoginCode{
			Username:  user.Username,
			Code:      code,
			LoginType: models.LOGIN_T_SMS,
			CreatedAt: time.Now().Unix(),
		}

		if err := loginCode.Save(); err != nil {
			return "", err
		}

		var buf bytes.Buffer
		if err := loginCodeSmsTpl.Execute(&buf, loginCode); err != nil {
			return "", err
		}

		if err := redisc.Write(&dataobj.Message{
			Tos:     []string{phone},
			Content: buf.String(),
		}, config.SMS_QUEUE_NAME); err != nil {
			return "", err
		}

		if debug {
			return fmt.Sprintf("[debug]: %s", buf.String()), nil
		}

		return "successed", nil

	}()
	renderData(c, msg, err)
}

type v1SendLoginCodeByEmailInput struct {
	Email string `json:"email"`
}

func v1SendLoginCodeByEmail(c *gin.Context) {
	var f v1SendLoginCodeByEmailInput
	bind(c, &f)

	msg, err := func() (string, error) {
		if !config.Config.Redis.Enable {
			return "", fmt.Errorf("mail sender is disabled")
		}
		email := f.Email
		user, _ := models.UserGet("email=?", email)
		if user == nil {
			return "", fmt.Errorf("email %s dose not exist", email)
		}

		// general a random code and add cache
		code := fmt.Sprintf("%06d", rand.Intn(1000000))

		loginCode := &models.LoginCode{
			Username:  user.Username,
			Code:      code,
			LoginType: models.LOGIN_T_EMAIL,
			CreatedAt: time.Now().Unix(),
		}

		if err := loginCode.Save(); err != nil {
			return "", err
		}

		var buf bytes.Buffer
		if err := loginCodeEmailTpl.Execute(&buf, loginCode); err != nil {
			return "", err
		}

		if err := redisc.Write(&dataobj.Message{
			Tos:     []string{email},
			Content: buf.String(),
		}, config.SMS_QUEUE_NAME); err != nil {
			return "", err
		}

		if debug {
			return fmt.Sprintf("[debug]: %s", buf.String()), nil
		}
		return "successed", nil
	}()
	renderData(c, msg, err)
}

type sendRstCodeBySmsInput struct {
	Username string `json:"username"`
	Phone    string `json:"phone"`
}

func sendRstCodeBySms(c *gin.Context) {
	var f sendRstCodeBySmsInput
	bind(c, &f)

	msg, err := func() (string, error) {
		if !config.Config.Redis.Enable {
			return "", fmt.Errorf("sms sender is disabled")
		}
		phone := f.Phone
		user, _ := models.UserGet("username=? and phone=?", f.Username, phone)
		if user == nil {
			return "", fmt.Errorf("user %s phone %s dose not exist", f.Username, phone)
		}

		// general a random code and add cache
		code := fmt.Sprintf("%06d", rand.Intn(1000000))

		loginCode := &models.LoginCode{
			Username:  user.Username,
			Code:      code,
			LoginType: models.LOGIN_T_RST,
			CreatedAt: time.Now().Unix(),
		}

		if err := loginCode.Save(); err != nil {
			return "", err
		}

		var buf bytes.Buffer
		if err := loginCodeSmsTpl.Execute(&buf, loginCode); err != nil {
			return "", err
		}

		if err := redisc.Write(&dataobj.Message{
			Tos:     []string{phone},
			Content: buf.String(),
		}, config.SMS_QUEUE_NAME); err != nil {
			return "", err
		}

		if debug {
			return fmt.Sprintf("[debug] msg: %s", buf.String()), nil
		}

		return "successed", nil

	}()
	renderData(c, msg, err)
}

type rstPasswordInput struct {
	Username string `json:"username"`
	Phone    string `json:"phone"`
	Code     string `json:"code"`
	Password string `json:"password"`
	Type     string `json:"type"`
}

func rstPassword(c *gin.Context) {
	var in rstPasswordInput
	bind(c, &in)

	err := func() error {
		user, _ := models.UserGet("username=? and phone=?", in.Username, in.Phone)
		if user == nil {
			return fmt.Errorf("user's phone  not exist")
		}

		lc, err := models.LoginCodeGet("username=? and code=? and login_type=?",
			user.Username, in.Code, models.LOGIN_T_RST)
		if err != nil {
			return fmt.Errorf("invalid code")
		}

		if time.Now().Unix()-lc.CreatedAt > models.LOGIN_EXPIRES_IN {
			return fmt.Errorf("the code has expired")
<<<<<<< HEAD
		}

		if in.Type == "verify-code" {
			return nil
=======
>>>>>>> 2d1a2fd1
		}
		defer lc.Del()

		if in.Type == "verify-code" {
			return nil
		}
		defer lc.Del()

		// update password
		if user.Password, err = models.CryptoPass(in.Password); err != nil {
			return err
		}

		if err = checkPassword(in.Password); err != nil {
			return err
		}

		if err = user.Update("password"); err != nil {
			return err
		}

		return nil
	}()

	if err != nil {
		renderData(c, nil, err)
	} else {
		renderData(c, "reset successfully", nil)
	}
}

func captchaGet(c *gin.Context) {
	ret, err := func() (*models.Captcha, error) {
		if !config.Config.Captcha {
			return nil, errUnsupportCaptcha
		}

		driver := captchaDirver.ConvertFonts()
		id, content, answer := driver.GenerateIdQuestionAnswer()
		item, err := driver.DrawCaptcha(content)
		if err != nil {
			return nil, err
		}

		ret := &models.Captcha{
			CaptchaId: id,
			Answer:    answer,
			Image:     item.EncodeB64string(),
			CreatedAt: time.Now().Unix(),
		}

		if err := ret.Save(); err != nil {
			return nil, err
		}

		return ret, nil
	}()

	renderData(c, ret, err)
}

func authSettings(c *gin.Context) {
	renderData(c, struct {
		Sso bool `json:"sso"`
	}{
		Sso: config.Config.SSO.Enable,
	}, nil)
}<|MERGE_RESOLUTION|>--- conflicted
+++ resolved
@@ -447,20 +447,12 @@
 
 		if time.Now().Unix()-lc.CreatedAt > models.LOGIN_EXPIRES_IN {
 			return fmt.Errorf("the code has expired")
-<<<<<<< HEAD
-		}
+		}
+		defer lc.Del()
 
 		if in.Type == "verify-code" {
 			return nil
-=======
->>>>>>> 2d1a2fd1
-		}
-		defer lc.Del()
-
-		if in.Type == "verify-code" {
-			return nil
-		}
-		defer lc.Del()
+		}
 
 		// update password
 		if user.Password, err = models.CryptoPass(in.Password); err != nil {
