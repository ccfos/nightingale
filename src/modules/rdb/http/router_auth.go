package http

import (
	"bytes"
	"errors"
	"fmt"
	"html/template"
	"log"
	"math/rand"
	"path"
	"strings"
	"time"

	"github.com/gin-gonic/gin"
	"github.com/mojocn/base64Captcha"
	"github.com/toolkits/pkg/file"
	"github.com/toolkits/pkg/str"

	"github.com/didi/nightingale/src/common/dataobj"
	"github.com/didi/nightingale/src/models"
	"github.com/didi/nightingale/src/modules/rdb/config"
	"github.com/didi/nightingale/src/modules/rdb/redisc"
	"github.com/didi/nightingale/src/modules/rdb/ssoc"
)

var (
	loginCodeSmsTpl     *template.Template
	loginCodeEmailTpl   *template.Template
	errUnsupportCaptcha = errors.New("unsupported captcha")
	errInvalidAnswer    = errors.New("Invalid captcha answer")
<<<<<<< HEAD

	// TODO: set false
	debug = true
=======
>>>>>>> 2bcb20d7

	// https://captcha.mojotv.cn
	captchaDirver = base64Captcha.DriverString{
		Height:          30,
		Width:           120,
		ShowLineOptions: 0,
		Length:          4,
		Source:          "ABCDEFGHIJKLMNOPQRSTUVWXYZ0123456789",
		//ShowLineOptions: 14,
	}
)

func getConfigFile(name, ext string) (string, error) {
	if p := path.Join(path.Join(file.SelfDir(), "etc", name+".local."+ext)); file.IsExist(p) {
		return p, nil
	}
	if p := path.Join(path.Join(file.SelfDir(), "etc", name+"."+ext)); file.IsExist(p) {
		return p, nil
	} else {
		return "", fmt.Errorf("file %s not found", p)
	}

}

func init() {
	filename, err := getConfigFile("login-code-sms", "tpl")
	if err != nil {
		log.Fatal(err)
	}

	loginCodeSmsTpl, err = template.ParseFiles(filename)
	if err != nil {
		log.Fatalf("open %s err: %s", filename, err)
	}

	filename, err = getConfigFile("login-code-email", "tpl")
	if err != nil {
		log.Fatal(err)
	}
	loginCodeEmailTpl, err = template.ParseFiles(filename)
	if err != nil {
		log.Fatalf("open %s err: %s", filename, err)
	}
}

func login(c *gin.Context) {
	var f loginInput
	bind(c, &f)
	f.validate()

	if config.Config.Captcha {
		c, err := models.CaptchaGet("captcha_id=?", f.CaptchaId)
		dangerous(err)
		if strings.ToLower(c.Answer) != strings.ToLower(f.Answer) {
			dangerous(errInvalidAnswer)
		}
	}

	user, err := authLogin(f)
	dangerous(err)

	writeCookieUser(c, user.UUID)

	renderMessage(c, "")

	go models.LoginLogNew(user.Username, c.ClientIP(), "in")
}

func logout(c *gin.Context) {
	uuid := readCookieUser(c)
	if uuid == "" {
		c.String(200, "logout successfully")
		return
	}

	username := models.UsernameByUUID(uuid)
	if username == "" {
		c.String(200, "logout successfully")
		return
	}

	writeCookieUser(c, "")

	if config.Config.SSO.Enable {
		redirect := queryStr(c, "redirect", "/")
		c.Redirect(302, ssoc.LogoutLocation(redirect))
	} else {
		c.String(200, "logout successfully")
	}

	go models.LoginLogNew(username, c.ClientIP(), "out")
}

type authRedirect struct {
	Redirect string `json:"redirect"`
	Msg      string `json:"msg"`
}

func authAuthorizeV2(c *gin.Context) {
	redirect := queryStr(c, "redirect", "/")
	log.Printf("---> redirect %s", redirect)
	ret := &authRedirect{Redirect: redirect}

	username := cookieUsername(c)
	if username != "" { // alread login
		renderData(c, ret, nil)
		return
	}

	var err error
	if config.Config.SSO.Enable {
		ret.Redirect, err = ssoc.Authorize(redirect)
	} else {
		ret.Redirect = "/login"
	}
	renderData(c, ret, err)
}

func authCallbackV2(c *gin.Context) {
	code := queryStr(c, "code", "")
	state := queryStr(c, "state", "")
	redirect := queryStr(c, "redirect", "")

	ret := &authRedirect{Redirect: redirect}
	if code == "" && redirect != "" {
		renderData(c, ret, nil)
		return
	}

	var user *models.User
	var err error
	ret.Redirect, user, err = ssoc.Callback(code, state)
	if err != nil {
		renderData(c, ret, err)
		return
	}

	writeCookieUser(c, user.UUID)
	renderData(c, ret, nil)
}

func logoutV2(c *gin.Context) {
	redirect := queryStr(c, "redirect", "")
	ret := &authRedirect{Redirect: redirect}

	uuid := readCookieUser(c)
	if uuid == "" {
		renderData(c, ret, nil)
		return
	}

	username := models.UsernameByUUID(uuid)
	if username == "" {
		renderData(c, ret, nil)
		return
	}

	writeCookieUser(c, "")
	ret.Msg = "logout successfully"

	if config.Config.SSO.Enable {
		if redirect == "" {
			redirect = "/"
		}
		ret.Redirect = ssoc.LogoutLocation(redirect)
	}

	renderData(c, ret, nil)

	go models.LoginLogNew(username, c.ClientIP(), "out")
}

type loginInput struct {
	Username   string `json:"username"`
	Password   string `json:"password"`
	Phone      string `json:"phone"`
	Email      string `json:"email"`
	Code       string `json:"code"`
	CaptchaId  string `json:"captcha_id"`
	Answer     string `json:"answer" description:"captcha answer"`
	Type       string `json:"type" description:"sms-code|email-code|password|ldap"`
	RemoteAddr string `json:"remote_addr" description:"use for server account(v1)"`
	IsLDAP     int    `json:"is_ldap" description:"deprecated"`
}

func (f *loginInput) validate() {
	if f.IsLDAP == 1 {
		f.Type = models.LOGIN_T_LDAP
	}
	if f.Type == "" {
		f.Type = models.LOGIN_T_PWD
	}
	if f.Type == models.LOGIN_T_PWD {
		if str.Dangerous(f.Username) {
			bomb("%s invalid", f.Username)
		}
		if len(f.Username) > 64 {
			bomb("%s too long", f.Username)
		}
	}
}

// v1Login called by sso.rdb module
func v1Login(c *gin.Context) {
	var f loginInput
	bind(c, &f)

	user, err := authLogin(f)
	renderData(c, *user, err)
<<<<<<< HEAD

	go models.LoginLogNew(user.Username, f.RemoteAddr, "in")
=======
>>>>>>> 2bcb20d7
}

// authLogin called by /v1/rdb/login, /api/rdb/auth/login
func authLogin(in loginInput) (user *models.User, err error) {
	switch strings.ToLower(in.Type) {
	case models.LOGIN_T_LDAP:
		return models.LdapLogin(in.Username, in.Password)
	case models.LOGIN_T_PWD:
		return models.PassLogin(in.Username, in.Password)
	case models.LOGIN_T_SMS:
		return models.SmsCodeLogin(in.Phone, in.Code)
	case models.LOGIN_T_EMAIL:
		return models.EmailCodeLogin(in.Email, in.Code)
	default:
		return nil, fmt.Errorf("invalid login type %s", in.Type)
	}
}

type v1SendLoginCodeBySmsInput struct {
	Phone string `json:"phone"`
}

func v1SendLoginCodeBySms(c *gin.Context) {
	var f v1SendLoginCodeBySmsInput
	bind(c, &f)

	msg, err := func() (string, error) {
		if !config.Config.Redis.Enable {
			return "", fmt.Errorf("sms sender is disabled")
		}
		phone := f.Phone
		user, _ := models.UserGet("phone=?", phone)
		if user == nil {
			return "", fmt.Errorf("phone %s dose not exist", phone)
		}

		// general a random code and add cache
		code := fmt.Sprintf("%06d", rand.Intn(1000000))

		loginCode := &models.LoginCode{
			Username:  user.Username,
			Code:      code,
			LoginType: models.LOGIN_T_SMS,
			CreatedAt: time.Now().Unix(),
		}

		if err := loginCode.Save(); err != nil {
			return "", err
		}

		var buf bytes.Buffer
		if err := loginCodeSmsTpl.Execute(&buf, loginCode); err != nil {
			return "", err
		}

		if err := redisc.Write(&dataobj.Message{
			Tos:     []string{phone},
			Content: buf.String(),
		}, config.SMS_QUEUE_NAME); err != nil {
			return "", err
		}

		if debug {
			return fmt.Sprintf("[debug]: %s", buf.String()), nil
		}

		return "successed", nil

	}()
	renderData(c, msg, err)
}

type v1SendLoginCodeByEmailInput struct {
	Email string `json:"email"`
}

func v1SendLoginCodeByEmail(c *gin.Context) {
	var f v1SendLoginCodeByEmailInput
	bind(c, &f)

	msg, err := func() (string, error) {
		if !config.Config.Redis.Enable {
			return "", fmt.Errorf("mail sender is disabled")
		}
		email := f.Email
		user, _ := models.UserGet("email=?", email)
		if user == nil {
			return "", fmt.Errorf("email %s dose not exist", email)
		}

		// general a random code and add cache
		code := fmt.Sprintf("%06d", rand.Intn(1000000))

		loginCode := &models.LoginCode{
			Username:  user.Username,
			Code:      code,
			LoginType: models.LOGIN_T_EMAIL,
			CreatedAt: time.Now().Unix(),
		}

		if err := loginCode.Save(); err != nil {
			return "", err
		}

		var buf bytes.Buffer
		if err := loginCodeEmailTpl.Execute(&buf, loginCode); err != nil {
			return "", err
		}

		if err := redisc.Write(&dataobj.Message{
			Tos:     []string{email},
			Content: buf.String(),
		}, config.SMS_QUEUE_NAME); err != nil {
			return "", err
		}

		if debug {
			return fmt.Sprintf("[debug]: %s", buf.String()), nil
		}
		return "successed", nil
	}()
	renderData(c, msg, err)
}

type sendRstCodeBySmsInput struct {
	Username string `json:"username"`
	Phone    string `json:"phone"`
}

func sendRstCodeBySms(c *gin.Context) {
	var f sendRstCodeBySmsInput
	bind(c, &f)

	msg, err := func() (string, error) {
		if !config.Config.Redis.Enable {
			return "", fmt.Errorf("sms sender is disabled")
		}
		phone := f.Phone
		user, _ := models.UserGet("username=? and phone=?", f.Username, phone)
		if user == nil {
			return "", fmt.Errorf("user %s phone %s dose not exist", f.Username, phone)
		}

		// general a random code and add cache
		code := fmt.Sprintf("%06d", rand.Intn(1000000))

		loginCode := &models.LoginCode{
			Username:  user.Username,
			Code:      code,
			LoginType: models.LOGIN_T_RST,
			CreatedAt: time.Now().Unix(),
		}

		if err := loginCode.Save(); err != nil {
			return "", err
		}

		var buf bytes.Buffer
		if err := loginCodeSmsTpl.Execute(&buf, loginCode); err != nil {
			return "", err
		}

		if err := redisc.Write(&dataobj.Message{
			Tos:     []string{phone},
			Content: buf.String(),
		}, config.SMS_QUEUE_NAME); err != nil {
			return "", err
		}

		if debug {
			return fmt.Sprintf("[debug] msg: %s", buf.String()), nil
		}

		return "successed", nil

	}()
	renderData(c, msg, err)
}

type rstPasswordInput struct {
	Username string `json:"username"`
	Phone    string `json:"phone"`
	Code     string `json:"code"`
	Password string `json:"password"`
	Type     string `json:"type"`
}

func rstPassword(c *gin.Context) {
	var in rstPasswordInput
	bind(c, &in)

	err := func() error {
		user, _ := models.UserGet("username=? and phone=?", in.Username, in.Phone)
		if user == nil {
			return fmt.Errorf("user's phone  not exist")
		}

		lc, err := models.LoginCodeGet("username=? and code=? and login_type=?",
			user.Username, in.Code, models.LOGIN_T_RST)
		if err != nil {
			return fmt.Errorf("invalid code")
		}

		if time.Now().Unix()-lc.CreatedAt > models.LOGIN_EXPIRES_IN {
<<<<<<< HEAD
			return fmt.Errorf("the code has expired")
=======
			return fmt.Errorf("the code has expired", in.Phone)
>>>>>>> 2bcb20d7
		}

		if in.Type == "verify-code" {
			return nil
		}
		defer lc.Del()

		// update password
		if user.Password, err = models.CryptoPass(in.Password); err != nil {
			return err
		}

		if err = user.Update("password"); err != nil {
			return err
		}

		return nil
	}()

	if err != nil {
		renderData(c, nil, err)
	} else {
		renderData(c, "reset successfully", nil)
	}
}

func captchaGet(c *gin.Context) {
	ret, err := func() (*models.Captcha, error) {
		if !config.Config.Captcha {
			return nil, errUnsupportCaptcha
		}

		driver := captchaDirver.ConvertFonts()
		id, content, answer := driver.GenerateIdQuestionAnswer()
		item, err := driver.DrawCaptcha(content)
		if err != nil {
			return nil, err
		}

		ret := &models.Captcha{
			CaptchaId: id,
			Answer:    answer,
			Image:     item.EncodeB64string(),
			CreatedAt: time.Now().Unix(),
		}

		if err := ret.Save(); err != nil {
			return nil, err
		}

		return ret, nil
	}()

	renderData(c, ret, err)
}<|MERGE_RESOLUTION|>--- conflicted
+++ resolved
@@ -28,12 +28,9 @@
 	loginCodeEmailTpl   *template.Template
 	errUnsupportCaptcha = errors.New("unsupported captcha")
 	errInvalidAnswer    = errors.New("Invalid captcha answer")
-<<<<<<< HEAD
 
 	// TODO: set false
 	debug = true
-=======
->>>>>>> 2bcb20d7
 
 	// https://captcha.mojotv.cn
 	captchaDirver = base64Captcha.DriverString{
@@ -243,11 +240,8 @@
 
 	user, err := authLogin(f)
 	renderData(c, *user, err)
-<<<<<<< HEAD
 
 	go models.LoginLogNew(user.Username, f.RemoteAddr, "in")
-=======
->>>>>>> 2bcb20d7
 }
 
 // authLogin called by /v1/rdb/login, /api/rdb/auth/login
@@ -452,11 +446,7 @@
 		}
 
 		if time.Now().Unix()-lc.CreatedAt > models.LOGIN_EXPIRES_IN {
-<<<<<<< HEAD
 			return fmt.Errorf("the code has expired")
-=======
-			return fmt.Errorf("the code has expired", in.Phone)
->>>>>>> 2bcb20d7
 		}
 
 		if in.Type == "verify-code" {
@@ -466,6 +456,10 @@
 
 		// update password
 		if user.Password, err = models.CryptoPass(in.Password); err != nil {
+			return err
+		}
+
+		if err = checkPassword(in.Password); err != nil {
 			return err
 		}
 
