--- conflicted
+++ resolved
@@ -1,8 +1,6 @@
 package http
 
 import (
-<<<<<<< HEAD
-=======
 	"bytes"
 	"errors"
 	"fmt"
@@ -13,7 +11,6 @@
 	"strings"
 	"time"
 
->>>>>>> 6d02d887
 	"github.com/gin-gonic/gin"
 	"github.com/mojocn/base64Captcha"
 	"github.com/toolkits/pkg/file"
@@ -147,9 +144,6 @@
 	if config.Config.SSO.Enable {
 		ret.Redirect, err = ssoc.Authorize(redirect)
 	} else {
-<<<<<<< HEAD
-		c.String(200, "sso does not enable")
-=======
 		ret.Redirect = "/login"
 	}
 	renderData(c, ret, err)
@@ -172,22 +166,12 @@
 	if err != nil {
 		renderData(c, ret, err)
 		return
->>>>>>> 6d02d887
 	}
 
 	writeCookieUser(c, user.UUID)
 	renderData(c, ret, nil)
 }
 
-<<<<<<< HEAD
-func authCallback(c *gin.Context) {
-	code := queryStr(c, "code", "")
-	state := queryStr(c, "state", "")
-	if code == "" {
-		if redirect := queryStr(c, "redirect"); redirect != "" {
-			c.Redirect(302, redirect)
-			return
-=======
 func logoutV2(c *gin.Context) {
 	redirect := queryStr(c, "redirect", "")
 	ret := &authRedirect{Redirect: redirect}
@@ -210,25 +194,12 @@
 	if config.Config.SSO.Enable {
 		if redirect == "" {
 			redirect = "/"
->>>>>>> 6d02d887
 		}
 		ret.Redirect = ssoc.LogoutLocation(redirect)
 	}
 
 	renderData(c, ret, nil)
 
-<<<<<<< HEAD
-	writeCookieUser(c, user.UUID)
-	c.Redirect(302, redirect)
-}
-
-func authSettings(c *gin.Context) {
-	renderData(c, struct {
-		Sso bool `json:"sso"`
-	}{
-		Sso: config.Config.SSO.Enable,
-	}, nil)
-=======
 	go models.LoginLogNew(username, c.ClientIP(), "out")
 }
 
@@ -534,5 +505,12 @@
 	}()
 
 	renderData(c, ret, err)
->>>>>>> 6d02d887
+}
+
+func authSettings(c *gin.Context) {
+	renderData(c, struct {
+		Sso bool `json:"sso"`
+	}{
+		Sso: config.Config.SSO.Enable,
+	}, nil)
 }