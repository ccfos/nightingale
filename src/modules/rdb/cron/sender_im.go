--- conflicted
+++ resolved
@@ -12,7 +12,6 @@
 
 	"github.com/didi/nightingale/src/common/dataobj"
 	"github.com/didi/nightingale/src/modules/rdb/config"
-	"github.com/didi/nightingale/src/modules/rdb/corp"
 	"github.com/didi/nightingale/src/modules/rdb/redisc"
 	"github.com/didi/nightingale/src/modules/rdb/wechat"
 )
@@ -84,15 +83,6 @@
 		return
 	}
 
-<<<<<<< HEAD
-	client := corp.New(corpID, agentID, secret)
-	var err error
-	for i := 0; i < cnt; i++ {
-		err = client.Send(corp.Message{
-			ToUser:  message.Tos[i],
-			MsgType: "text",
-			Text:    corp.Content{Content: message.Content},
-=======
 	client := wechat.New(corpID, agentID, secret)
 	var err error
 	for i := 0; i < cnt; i++ {
@@ -104,7 +94,6 @@
 			ToUser:  toUser,
 			MsgType: "text",
 			Text:    wechat.Content{Content: message.Content},
->>>>>>> e11d1dd5
 		})
 
 		if err != nil {
