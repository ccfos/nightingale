--- conflicted
+++ resolved
@@ -111,10 +111,6 @@
 	}
 
 	if item.UUID == "" {
-<<<<<<< HEAD
-		logger.Warning("unregister res msg uuid is nil")
-=======
->>>>>>> 2d1a2fd1
 		return nil
 	}
 
