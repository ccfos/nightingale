--- conflicted
+++ resolved
@@ -28,11 +28,7 @@
 	verifier        *oidc.IDTokenVerifier
 	config          oauth2.Config
 	apiKey          string
-<<<<<<< HEAD
-	cache           *cache.LRUExpireCache
-=======
 	stateExpiresIn  int64
->>>>>>> 6d02d887
 	ssoAddr         string
 	callbackAddr    string
 	coverAttributes bool
@@ -144,33 +140,7 @@
 		err = user.Update("email", "dispname", "phone", "im")
 	}
 
-<<<<<<< HEAD
-	u, err := exchangeUser(code)
-	if err != nil {
-		return "", nil, err
-	}
-	log.Printf("exchange user %v", u)
-
-	user, err := models.UserGet("username=?", u.Username)
-	if err != nil {
-		return "", nil, err
-	}
-
-	if user == nil {
-		user = u
-		err = user.Save()
-	} else if cli.coverAttributes {
-		user.Email = u.Email
-		user.Dispname = u.Dispname
-		user.Phone = u.Phone
-		user.Im = u.Im
-		err = user.Update("email", "dispname", "phone", "im")
-	}
-
-	return redirect, user, err
-=======
 	return s.Redirect, user, err
->>>>>>> 6d02d887
 }
 
 func exchangeUser(code string) (*models.User, error) {
