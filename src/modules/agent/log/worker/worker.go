--- conflicted
+++ resolved
@@ -314,16 +314,7 @@
 		Tms:        tms.Unix(),
 		Tags:       tag,
 	}
-	// ==1代表要开启带上一条日志
-<<<<<<< HEAD
-	if strategy.WhetherAttachOneLogLine == 1 {
-		logger.Debugf("[strategy:%+v][WhetherAttacheOneLogLine:%+v]", strategy, strategy.WhetherAttachOneLogLine)
-=======
-	if strategy.WhetherAttacheOneLogLine == 1 {
-		logger.Debugf("[strategy:%+v][WhetherAttacheOneLogLine:%+v]", strategy, strategy.WhetherAttacheOneLogLine)
->>>>>>> b1426945
-		ret.OneLogLine = line
-	}
+
 	return ret, nil
 }
 
