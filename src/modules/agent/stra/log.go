--- conflicted
+++ resolved
@@ -14,7 +14,6 @@
 )
 
 type Strategy struct {
-<<<<<<< HEAD
 	ID                      int64                     `json:"id"`
 	Name                    string                    `json:"name"`        //监控策略名
 	FilePath                string                    `json:"file_path"`   //文件路径
@@ -37,30 +36,6 @@
 	TagRegs                 map[string]*regexp.Regexp `json:"-"`
 	ParseSucc               bool                      `json:"parse_succ"`
 	WhetherAttachOneLogLine int                       `json:"whether_attach_one_log_line"`
-=======
-	ID                       int64                     `json:"id"`
-	Name                     string                    `json:"name"`        //监控策略名
-	FilePath                 string                    `json:"file_path"`   //文件路径
-	TimeFormat               string                    `json:"time_format"` //时间格式
-	Pattern                  string                    `json:"pattern"`     //表达式
-	Exclude                  string                    `json:"-"`
-	MeasurementType          string                    `json:"measurement_type"`
-	Interval                 int64                     `json:"interval"` //采集周期
-	Tags                     map[string]string         `json:"tags"`
-	Func                     string                    `json:"func"` //采集方式（max/min/avg/cnt）
-	Degree                   int64                     `json:"degree"`
-	Unit                     string                    `json:"unit"`
-	Comment                  string                    `json:"comment"`
-	Creator                  string                    `json:"creator"`
-	SrvUpdated               string                    `json:"updated"`
-	LocalUpdated             int64                     `json:"-"`
-	TimeReg                  *regexp.Regexp            `json:"-"`
-	PatternReg               *regexp.Regexp            `json:"-"`
-	ExcludeReg               *regexp.Regexp            `json:"-"`
-	TagRegs                  map[string]*regexp.Regexp `json:"-"`
-	ParseSucc                bool                      `json:"parse_succ"`
-	WhetherAttacheOneLogLine int                       `json:"whether_attache_one_log_line"`
->>>>>>> b1426945
 }
 
 func GetLogCollects() []*Strategy {
@@ -159,11 +134,6 @@
 	s.Creator = p.Creator
 	s.SrvUpdated = p.LastUpdated.String()
 	s.LocalUpdated = p.LocalUpdated
-<<<<<<< HEAD
-	s.WhetherAttachOneLogLine = p.WhetherAttachOneLogLine
-=======
-	s.WhetherAttacheOneLogLine = p.WhetherAttacheOneLogLine
->>>>>>> b1426945
 
 	return &s
 }
