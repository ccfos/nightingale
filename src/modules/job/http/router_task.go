--- conflicted
+++ resolved
@@ -15,7 +15,6 @@
 	"github.com/didi/nightingale/src/common/address"
 	"github.com/didi/nightingale/src/models"
 	"github.com/didi/nightingale/src/modules/job/config"
-	"github.com/didi/nightingale/src/common/address"
 )
 
 type taskForm struct {
@@ -659,7 +658,6 @@
 
 	dangerous(task.Save(arr, "start"))
 	go func() {
-<<<<<<< HEAD
 		var arr2Map = map[string]int{}
 		for _, a := range arr {
 			arr2Map[a] = 1
@@ -670,13 +668,6 @@
 				restHosts = map[string]int{}
 			)
 			for h, _ := range arr2Map {
-=======
-		for {
-			var (
-				restHosts []string
-			)
-			for _, h := range arr {
->>>>>>> 6f999f6a
 				th, err := models.TaskHostGet(task.Id, h)
 				if err == nil {
 					if th.Status == "killed" {
@@ -716,21 +707,14 @@
 							logger.Errorf("send callback to ticket, err: %v", err)
 						}
 					} else {
-<<<<<<< HEAD
 						restHosts[h] = 1
-=======
-						restHosts = append(restHosts, h)
->>>>>>> 6f999f6a
 					}
 				} else {
 					logger.Errorf("get task_host err: %v", err)
 				}
 			}
-<<<<<<< HEAD
+
 			arr2Map = restHosts
-=======
-			arr = restHosts
->>>>>>> 6f999f6a
 			time.Sleep(time.Second)
 		}
 	}()
