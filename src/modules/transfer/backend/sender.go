package backend

import (
	"time"

	"github.com/didi/nightingale/src/dataobj"
	"github.com/didi/nightingale/src/model"
	"github.com/didi/nightingale/src/modules/transfer/cache"
	"github.com/didi/nightingale/src/toolkits/stats"
	"github.com/didi/nightingale/src/toolkits/str"
	"github.com/influxdata/influxdb/client/v2"

	client "github.com/influxdata/influxdb/client/v2"
	"github.com/toolkits/pkg/concurrent/semaphore"
	"github.com/toolkits/pkg/container/list"
	"github.com/toolkits/pkg/logger"
)

// send
const (
	DefaultSendTaskSleepInterval = time.Millisecond * 50 //默认睡眠间隔为50ms
	MaxSendRetry                 = 10
)

var (
	MinStep int //最小上报周期,单位sec
)

func startSendTasks() {

	tsdbConcurrent := Config.WorkerNum
	if tsdbConcurrent < 1 {
		tsdbConcurrent = 1
	}

	judgeConcurrent := Config.WorkerNum
	if judgeConcurrent < 1 {
		judgeConcurrent = 1
	}

	influxdbConcurrent := Config.Influxdb.WorkerNum
	if influxdbConcurrent < 1 {
		influxdbConcurrent = 1
	}

	if Config.Enabled {
		for node, item := range Config.ClusterList {
			for _, addr := range item.Addrs {
				queue := TsdbQueues[node+addr]
				go Send2TsdbTask(queue, node, addr, tsdbConcurrent)
			}
		}
	}

	if Config.Enabled {
		judgeQueue := JudgeQueues.GetAll()
		for instance, queue := range judgeQueue {
			go Send2JudgeTask(queue, instance, judgeConcurrent)
		}
	}

	if Config.Influxdb.Enabled {
		go send2InfluxdbTask(influxdbConcurrent)

	}
}

func Send2TsdbTask(Q *list.SafeListLimited, node, addr string, concurrent int) {
	batch := Config.Batch // 一次发送,最多batch条数据
	Q = TsdbQueues[node+addr]

	sema := semaphore.NewSemaphore(concurrent)

	for {
		items := Q.PopBackBy(batch)
		count := len(items)
		if count == 0 {
			time.Sleep(DefaultSendTaskSleepInterval)
			continue
		}

		tsdbItems := make([]*dataobj.TsdbItem, count)
		stats.Counter.Set("points.out.tsdb", count)
		for i := 0; i < count; i++ {
			tsdbItems[i] = items[i].(*dataobj.TsdbItem)
			logger.Debug("send to tsdb->: ", tsdbItems[i])
		}

		//控制并发
		sema.Acquire()
		go func(addr string, tsdbItems []*dataobj.TsdbItem, count int) {
			defer sema.Release()

			resp := &dataobj.SimpleRpcResponse{}
			var err error
			sendOk := false
			for i := 0; i < 3; i++ { //最多重试3次
				err = TsdbConnPools.Call(addr, "Tsdb.Send", tsdbItems, resp)
				if err == nil {
					sendOk = true
					break
				}
				time.Sleep(time.Millisecond * 10)
			}

			if !sendOk {
				stats.Counter.Set("points.out.tsdb.err", count)
				logger.Errorf("send %v to tsdb %s:%s fail: %v", tsdbItems, node, addr, err)
			} else {
				logger.Debugf("send to tsdb %s:%s ok", node, addr)
			}
		}(addr, tsdbItems, count)
	}
}

// Push2TsdbSendQueue pushes data to a TSDB instance which depends on the consistent ring.
func Push2TsdbSendQueue(items []*dataobj.MetricValue) {
	errCnt := 0
	for _, item := range items {
		tsdbItem := convert2TsdbItem(item)
		stats.Counter.Set("tsdb.queue.push", 1)

		node, err := TsdbNodeRing.GetNode(item.PK())
		if err != nil {
			logger.Warningf("get tsdb node error: %v", err)
			continue
		}

		cnode := Config.ClusterList[node]
		for _, addr := range cnode.Addrs {
			Q := TsdbQueues[node+addr]
			// 队列已满
			if !Q.PushFront(tsdbItem) {
				errCnt += 1
			}
		}
	}

	// statistics
	if errCnt > 0 {
		stats.Counter.Set("tsdb.queue.err", errCnt)
		logger.Error("Push2TsdbSendQueue err num: ", errCnt)
	}
}

func Send2JudgeTask(Q *list.SafeListLimited, addr string, concurrent int) {
	batch := Config.Batch
	sema := semaphore.NewSemaphore(concurrent)

	for {
		items := Q.PopBackBy(batch)
		count := len(items)
		if count == 0 {
			time.Sleep(DefaultSendTaskSleepInterval)
			continue
		}
		judgeItems := make([]*dataobj.JudgeItem, count)
		stats.Counter.Set("points.out.judge", count)
		for i := 0; i < count; i++ {
			judgeItems[i] = items[i].(*dataobj.JudgeItem)
			logger.Debug("send to judge: ", judgeItems[i])
		}

		sema.Acquire()
		go func(addr string, judgeItems []*dataobj.JudgeItem, count int) {
			defer sema.Release()

			resp := &dataobj.SimpleRpcResponse{}
			var err error
			sendOk := false
			for i := 0; i < MaxSendRetry; i++ {
				err = JudgeConnPools.Call(addr, "Judge.Send", judgeItems, resp)
				if err == nil {
					sendOk = true
					break
				}
				logger.Warningf("send judge %s fail: %v", addr, err)
				time.Sleep(time.Millisecond * 10)
			}

			if !sendOk {
				stats.Counter.Set("points.out.judge.err", count)
				for _, item := range judgeItems {
					logger.Errorf("send %v to judge %s fail: %v", item, addr, err)
				}
			}

		}(addr, judgeItems, count)
	}
}

func Push2JudgeSendQueue(items []*dataobj.MetricValue) {
	errCnt := 0
	for _, item := range items {
		key := str.PK(item.Metric, item.Endpoint)
		stras := cache.StraMap.GetByKey(key)

		for _, stra := range stras {
			if !TagMatch(stra.Tags, item.TagsMap) {
				continue
			}
			judgeItem := &dataobj.JudgeItem{
				Endpoint:  item.Endpoint,
				Metric:    item.Metric,
				Value:     item.Value,
				Timestamp: item.Timestamp,
				DsType:    item.CounterType,
				Tags:      item.Tags,
				TagsMap:   item.TagsMap,
				Step:      int(item.Step),
				Sid:       stra.Id,
				Extra:     item.Extra,
			}

			q, exists := JudgeQueues.Get(stra.JudgeInstance)
			if exists {
				if !q.PushFront(judgeItem) {
					errCnt += 1
				}
			}
		}
	}
	stats.Counter.Set("judge.queue.err", errCnt)
}

// 打到 Tsdb 的数据,要根据 rrdtool 的特定 来限制 step、counterType、timestamp
func convert2TsdbItem(d *dataobj.MetricValue) *dataobj.TsdbItem {
	item := &dataobj.TsdbItem{
		Endpoint:  d.Endpoint,
		Metric:    d.Metric,
		Value:     d.Value,
		Timestamp: d.Timestamp,
		Tags:      d.Tags,
		TagsMap:   d.TagsMap,
		Step:      int(d.Step),
		Heartbeat: int(d.Step) * 2,
		DsType:    dataobj.GAUGE,
		Min:       "U",
		Max:       "U",
	}

	item.Timestamp = alignTs(item.Timestamp, int64(item.Step))

	return item
}

func alignTs(ts int64, period int64) int64 {
	return ts - ts%period
}

func TagMatch(straTags []model.Tag, tag map[string]string) bool {
	for _, stag := range straTags {
		if _, exists := tag[stag.Tkey]; !exists {
			return false
		}
		var match bool
		if stag.Topt == "=" { //当前策略 tagkey 对应的 tagv
			for _, v := range stag.Tval {
				if tag[stag.Tkey] == v {
					match = true
					break
				}
			}
		} else {
			match = true
			for _, v := range stag.Tval {
				if tag[stag.Tkey] == v {
					match = false
					return match
				}
			}
		}

		if !match {
			return false
		}
	}
	return true
}

type InfluxClient struct {
	Client    client.Client
	Database  string
	Precision string
}

func NewInfluxdbClient() (*InfluxClient, error) {
	c, err := client.NewHTTPClient(client.HTTPConfig{
		Addr:     Config.Influxdb.Address,
		Username: Config.Influxdb.Username,
		Password: Config.Influxdb.Password,
		Timeout:  time.Millisecond * time.Duration(Config.Influxdb.Timeout),
	})

	if err != nil {
		return nil, err
	}

	return &InfluxClient{
		Client:    c,
		Database:  Config.Influxdb.Database,
		Precision: Config.Influxdb.Precision,
	}, nil
}

func (c *InfluxClient) Send(items []*dataobj.InfluxdbItem) error {
	bp, err := client.NewBatchPoints(client.BatchPointsConfig{
		Database:  c.Database,
		Precision: c.Precision,
	})
	if err != nil {
<<<<<<< HEAD
		logger.Errorf("create batch points error: ", err)
=======
		logger.Error("create batch points error: ", err)
>>>>>>> 806a392d
		return err
	}

	for _, item := range items {
		pt, err := client.NewPoint(item.Measurement, item.Tags, item.Fields, time.Unix(item.Timestamp, 0))
		if err != nil {
<<<<<<< HEAD
			logger.Errorf("create new points error: ", err)
=======
			logger.Error("create new points error: ", err)
>>>>>>> 806a392d
			continue
		}
		bp.AddPoint(pt)
	}

	return c.Client.Write(bp)
}

// 将原始数据插入到influxdb缓存队列
func Push2InfluxdbSendQueue(items []*dataobj.MetricValue) {
	errCnt := 0
	for _, item := range items {
		influxdbItem := convert2InfluxdbItem(item)
		isSuccess := InfluxdbQueue.PushFront(influxdbItem)

		if !isSuccess {
			errCnt += 1
		}
	}
	stats.Counter.Set("influxdb.queue.err", errCnt)
}

func convert2InfluxdbItem(d *dataobj.MetricValue) *dataobj.InfluxdbItem {
	t := dataobj.InfluxdbItem{Tags: make(map[string]string), Fields: make(map[string]interface{})}

	for k, v := range d.TagsMap {
		t.Tags[k] = v
	}
	t.Tags["endpoint"] = d.Endpoint
	t.Measurement = d.Metric
	t.Fields["value"] = d.Value
	t.Timestamp = d.Timestamp

	return &t
}

func send2InfluxdbTask(concurrent int) {
	batch := Config.Influxdb.Batch // 一次发送,最多batch条数据
	retry := Config.Influxdb.MaxRetry
	addr := Config.Influxdb.Address
	sema := semaphore.NewSemaphore(concurrent)

	var err error
	c, err := NewInfluxdbClient()
	defer c.Client.Close()

	if err != nil {
		logger.Errorf("init influxdb client fail: %v", err)
		return
	}

	for {
		items := InfluxdbQueue.PopBackBy(batch)
		count := len(items)
		if count == 0 {
			time.Sleep(DefaultSendTaskSleepInterval)
			continue
		}

		influxdbItems := make([]*dataobj.InfluxdbItem, count)
		for i := 0; i < count; i++ {
			influxdbItems[i] = items[i].(*dataobj.InfluxdbItem)
			stats.Counter.Set("points.out.influxdb", 1)
			logger.Debug("send to influxdb: ", influxdbItems[i])
		}

		//  同步Call + 有限并发 进行发送
		sema.Acquire()
		go func(addr string, influxdbItems []*dataobj.InfluxdbItem, count int) {
			defer sema.Release()
			sendOk := false

			for i := 0; i < retry; i++ {
				err = c.Send(influxdbItems)
				if err == nil {
					sendOk = true
					break
				}
				logger.Warningf("send influxdb fail: %v", err)
				time.Sleep(time.Millisecond * 10)
			}

			if !sendOk {
				stats.Counter.Set("points.out.influxdb.err", count)
				logger.Errorf("send %v to influxdb %s fail: %v", influxdbItems, addr, err)
			} else {
				logger.Debugf("send to influxdb %s ok", addr)
			}
		}(addr, influxdbItems, count)
	}
}<|MERGE_RESOLUTION|>--- conflicted
+++ resolved
@@ -8,7 +8,6 @@
 	"github.com/didi/nightingale/src/modules/transfer/cache"
 	"github.com/didi/nightingale/src/toolkits/stats"
 	"github.com/didi/nightingale/src/toolkits/str"
-	"github.com/influxdata/influxdb/client/v2"
 
 	client "github.com/influxdata/influxdb/client/v2"
 	"github.com/toolkits/pkg/concurrent/semaphore"
@@ -309,22 +308,14 @@
 		Precision: c.Precision,
 	})
 	if err != nil {
-<<<<<<< HEAD
-		logger.Errorf("create batch points error: ", err)
-=======
 		logger.Error("create batch points error: ", err)
->>>>>>> 806a392d
 		return err
 	}
 
 	for _, item := range items {
 		pt, err := client.NewPoint(item.Measurement, item.Tags, item.Fields, time.Unix(item.Timestamp, 0))
 		if err != nil {
-<<<<<<< HEAD
-			logger.Errorf("create new points error: ", err)
-=======
 			logger.Error("create new points error: ", err)
->>>>>>> 806a392d
 			continue
 		}
 		bp.AddPoint(pt)
