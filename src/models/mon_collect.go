package models

import (
	"encoding/json"
	"fmt"
	"regexp"
	"strconv"
	"sync"
	"time"

	"xorm.io/xorm"
)

type Collect struct {
	sync.RWMutex
	Ports   map[int]*PortCollect      `json:"ports"`
	Procs   map[string]*ProcCollect   `json:"procs"`
	Logs    map[string]*LogCollect    `json:"logs"`
	Plugins map[string]*PluginCollect `json:"plugins"`
}

func NewCollect() *Collect {
	return &Collect{
		Ports:   make(map[int]*PortCollect),
		Procs:   make(map[string]*ProcCollect),
		Logs:    make(map[string]*LogCollect),
		Plugins: make(map[string]*PluginCollect),
	}
}

func (c *Collect) Update(cc *Collect) {
	c.Lock()
	defer c.Unlock()
	//更新端口采集配置
	c.Ports = make(map[int]*PortCollect)
	for k, v := range cc.Ports {
		c.Ports[k] = v
	}

	//更新进程采集配置
	c.Procs = make(map[string]*ProcCollect)
	for k, v := range cc.Procs {
		c.Procs[k] = v
	}

	//更新log采集配置
	c.Logs = make(map[string]*LogCollect)
	for k, v := range cc.Logs {
		c.Logs[k] = v
	}

	//更新plugin采集配置
	c.Plugins = make(map[string]*PluginCollect)
	for k, v := range cc.Plugins {
		c.Plugins[k] = v
	}
}

func (c *Collect) GetPorts() map[int]*PortCollect {
	c.RLock()
	defer c.RUnlock()

	tmp := make(map[int]*PortCollect)
	for k, v := range c.Ports {
		tmp[k] = v
	}
	return tmp
}

func (c *Collect) GetProcs() map[string]*ProcCollect {
	c.RLock()
	defer c.RUnlock()

	tmp := make(map[string]*ProcCollect)
	for k, v := range c.Procs {
		tmp[k] = v
	}
	return tmp
}

func (c *Collect) GetLogConfig() map[string]*LogCollect {
	c.RLock()
	defer c.RUnlock()

	tmp := make(map[string]*LogCollect)
	for k, v := range c.Logs {
		tmp[k] = v
	}
	return tmp
}

func (c *Collect) GetPlugin() map[string]*PluginCollect {
	c.RLock()
	defer c.RUnlock()

	tmp := make(map[string]*PluginCollect)
	for k, v := range c.Plugins {
		tmp[k] = v
	}
	return tmp
}

type PortCollect struct {
	Id          int64     `json:"id"`
	Nid         int64     `json:"nid"`
	CollectType string    `json:"collect_type"`
	Name        string    `json:"name"`
	Tags        string    `json:"tags"`
	Step        int       `json:"step"`
	Comment     string    `json:"comment"`
	Creator     string    `json:"creator"`
	Created     time.Time `xorm:"updated" json:"created"`
	LastUpdator string    `xorm:"last_updator" json:"last_updator"`
	LastUpdated time.Time `xorm:"updated" json:"last_updated"`

	Port    int `json:"port"`
	Timeout int `json:"timeout"`
}

type ProcCollect struct {
	Id          int64     `json:"id"`
	Nid         int64     `json:"nid"`
	CollectType string    `json:"collect_type"`
	Name        string    `json:"name"`
	Tags        string    `json:"tags"`
	Step        int       `json:"step"`
	Comment     string    `json:"comment"`
	Creator     string    `json:"creator"`
	Created     time.Time `xorm:"updated" json:"created"`
	LastUpdator string    `xorm:"last_updator" json:"last_updator"`
	LastUpdated time.Time `xorm:"updated" json:"last_updated"`

	Target        string `json:"target"`
	CollectMethod string `json:"collect_method"`

	ProcJiffy map[int]uint64 `xorm:"-" json:"-"`
	Jiffy     uint64         `xorm:"-" json:"-"`
	RBytes    map[int]uint64 `xorm:"-" json:"-"`
	WBytes    map[int]uint64 `xorm:"-" json:"-"`
}

type PluginCollect struct {
	Id          int64     `json:"id"`
	Nid         int64     `json:"nid"`
	CollectType string    `json:"collect_type"`
	Name        string    `json:"name"`
	Step        int       `json:"step"`
	FilePath    string    `json:"file_path"`
	Params      string    `json:"params"`
	Stdin       string    `json:"stdin"`
	Env         string    `json:"env"`
	Comment     string    `json:"comment"`
	Creator     string    `json:"creator"`
	Created     time.Time `xorm:"updated" json:"created"`
	LastUpdator string    `xorm:"last_updator" json:"last_updator"`
	LastUpdated time.Time `xorm:"updated" json:"last_updated"`
}

type LogCollect struct {
	Id          int64     `json:"id"`
	Nid         int64     `json:"nid"`
	CollectType string    `json:"collect_type"`
	Name        string    `json:"name"`
	TagsStr     string    `xorm:"tags" json:"-"`
	Step        int       `json:"step"`
	Comment     string    `json:"comment"`
	Creator     string    `json:"creator"`
	Created     time.Time `xorm:"updated" json:"created"`
	LastUpdator string    `xorm:"last_updator" json:"last_updator"`
	LastUpdated time.Time `xorm:"updated" json:"last_updated"`

	Tags map[string]string `xorm:"-" json:"tags"`

	FilePath   string `json:"file_path"`
	TimeFormat string `json:"time_format"`
	Pattern    string `json:"pattern"`
	Func       string `json:"func"`
	FuncType   string `json:"func_type"`
	Unit       string `json:"unit"`

	Degree    int    `json:"degree"`
	Zerofill  int    `xorm:"zero_fill" json:"zerofill"`
	Aggregate string `json:"aggregate"`

<<<<<<< HEAD
	LocalUpdated            int64                     `xorm:"-" json:"-"`
	TimeReg                 *regexp.Regexp            `xorm:"-" json:"-"`
	PatternReg              *regexp.Regexp            `xorm:"-" json:"-"`
	ExcludeReg              *regexp.Regexp            `xorm:"-" json:"-"`
	TagRegs                 map[string]*regexp.Regexp `xorm:"-" json:"-"`
	ParseSucc               bool                      `xorm:"-" json:"-"`
	WhetherAttachOneLogLine int                       `json:"whether_attach_one_log_line" xorm:"'whether_attach_one_log_line'"`
=======
	LocalUpdated             int64                     `xorm:"-" json:"-"`
	TimeReg                  *regexp.Regexp            `xorm:"-" json:"-"`
	PatternReg               *regexp.Regexp            `xorm:"-" json:"-"`
	ExcludeReg               *regexp.Regexp            `xorm:"-" json:"-"`
	TagRegs                  map[string]*regexp.Regexp `xorm:"-" json:"-"`
	ParseSucc                bool                      `xorm:"-" json:"-"`
	WhetherAttacheOneLogLine int                       `json:"whether_attache_one_log_line" xorm:"'whether_attache_one_log_line'"`
>>>>>>> b1426945
}

type ApiCollect struct {
	Id               int64     `json:"id"`
	Nid              int64     `json:"nid"`
	CollectType      string    `json:"collect_type"`
	Name             string    `json:"name"`
	Domain           string    `json:"domain"`
	Path             string    `json:"path"`
	HeaderStr        string    `xorm:"header" json:"-"`
	Step             int       `json:"step"`
	Timeout          int       `json:"timeout"`
	Protocol         string    `json:"protocol"`
	PortStr          string    `xorm:"port" json:"-"`
	Method           string    `json:"method"`
	MaxRedirect      int       `json:"max_redirect"`
	PostBody         string    `json:"post_body"`
	ExpectedCodeStr  string    `xorm:"expected_code" json:"-"`
	ExpectedString   string    `json:"expected_string"`
	UnexpectedString string    `json:"unexpected_string"`
	Region           string    `json:"region"`
	Comment          string    `json:"comment"`
	LastUpdator      string    `xorm:"last_updator" json:"last_updator"`
	LastUpdated      time.Time `xorm:"updated" json:"last_updated"`
	Creator          string    `json:"creator"`
	Created          time.Time `xorm:"updated" json:"created"`

	Header       map[string]string `xorm:"-" json:"header"`
	ExpectedCode []string          `xorm:"-" json:"expected_code"`
	Port         int               `xorm:"-" json:"port"`
}

type Index struct {
	TagKey  string    `json:"tagKey"`
	Type    string    `json:"type"`
	Oid     string    `json:"oid"`
	Lookups []*Lookup `json:"lookups"`
}

type Lookup struct {
	Labels    []string `yaml:"labels" json:"labels"`
	Labelname string   `yaml:"labelname" json:"labelname"`
	Oid       string   `yaml:"oid" json:"oid,omitempty"`
	Type      string   `yaml:"type" json:"type,omitempty"`
}

type SnmpCollect struct {
	Id          int64     `json:"id"`
	Nid         int64     `json:"nid"`
	CollectType string    `json:"collect_type"`
	OidType     int       `json:"oid_type"` //1 通用指标 2 私有指标 3 自定义指标
	Module      string    `json:"module"`
	Metric      string    `json:"metric"`
	MetricType  string    `json:"metric_type"`
	Oid         string    `json:"oid"`
	Step        int       `json:"step"`
	Timeout     int       `json:"timeout"`
	Port        int       `json:"port"`
	IndexesStr  string    `xorm:"indexes" json:"-"`
	Comment     string    `json:"comment"`
	Creator     string    `json:"creator"`
	Created     time.Time `xorm:"updated" json:"created"`
	LastUpdator string    `xorm:"last_updator" json:"last_updator"`
	LastUpdated time.Time `xorm:"updated" json:"last_updated"`

	Indexes []*Index `xorm:"-" json:"indexes"`
	Region  string   `xorm:"-" json:"region"`
	Version string   `xorm:"-" json:"version"`
	Auth    string   `xorm:"-" json:"auth"`
}

// Secret is a string that must not be revealed on marshaling.
type Secret string

type Auth struct {
	Community     Secret `json:"community,omitempty"`
	SecurityLevel string `json:"security_level,omitempty"`
	Username      string `json:"username,omitempty"`
	Password      Secret `json:"password,omitempty"`
	AuthProtocol  string `json:"auth_protocol,omitempty"`
	PrivProtocol  string `json:"priv_protocol,omitempty"`
	PrivPassword  Secret `json:"priv_password,omitempty"`
	ContextName   string `json:"context_name,omitempty"`
}

type CollectHist struct {
	Id          int64     `json:"id"`
	Cid         int64     `json:"cid"`
	CollectType string    `json:"collect_type"`
	Action      string    `json:"action"`
	Body        string    `json:"body"`
	Creator     string    `json:"creator"`
	Created     time.Time `xorm:"created" json:"created"`
}

func GetPortCollects() ([]*PortCollect, error) {
	collects := []*PortCollect{}
	err := DB["mon"].Find(&collects)
	return collects, err
}

func (p *PortCollect) Update() error {
	session := DB["mon"].NewSession()
	defer session.Close()

	err := session.Begin()
	if err != nil {
		return err
	}

	if _, err = session.Id(p.Id).AllCols().Update(p); err != nil {
		session.Rollback()
		return err
	}

	portByte, err := json.Marshal(p)
	if err != nil {
		session.Rollback()
		return err
	}

	if err := saveHistory(p.Id, "port", "update", p.Creator, string(portByte), session); err != nil {
		session.Rollback()
		return err
	}

	if err = session.Commit(); err != nil {
		return err
	}

	return err
}

func GetProcCollects() ([]*ProcCollect, error) {
	collects := []*ProcCollect{}
	err := DB["mon"].Find(&collects)
	return collects, err
}

func (p *ProcCollect) Update() error {
	session := DB["mon"].NewSession()
	defer session.Close()

	err := session.Begin()
	if err != nil {
		return err
	}

	if _, err = session.Id(p.Id).AllCols().Update(p); err != nil {
		session.Rollback()
		return err
	}

	b, err := json.Marshal(p)
	if err != nil {
		session.Rollback()
		return err
	}

	if err := saveHistory(p.Id, "port", "update", p.Creator, string(b), session); err != nil {
		session.Rollback()
		return err
	}

	if err = session.Commit(); err != nil {
		return err
	}

	return err
}

func GetLogCollects() ([]*LogCollect, error) {
	collects := []*LogCollect{}
	err := DB["mon"].Find(&collects)
	return collects, err
}

func (p *LogCollect) Update() error {
	session := DB["mon"].NewSession()
	defer session.Close()

	err := session.Begin()
	if err != nil {
		return err
	}

	if _, err = session.Id(p.Id).AllCols().Update(p); err != nil {
		session.Rollback()
		return err
	}

	b, err := json.Marshal(p)
	if err != nil {
		session.Rollback()
		return err
	}

	if err := saveHistory(p.Id, "log", "update", p.Creator, string(b), session); err != nil {
		session.Rollback()
		return err
	}

	if err = session.Commit(); err != nil {
		return err
	}

	return err
}

func (l *LogCollect) Encode() error {
	tags, err := json.Marshal(l.Tags)
	if err != nil {
		return fmt.Errorf("encode excl_nid err:%v", err)
	}

	l.TagsStr = string(tags)
	return nil
}

func (l *LogCollect) Decode() error {
	var err error

	err = json.Unmarshal([]byte(l.TagsStr), &l.Tags)
	if err != nil {
		return err
	}
	return nil
}

func GetPluginCollects() ([]*PluginCollect, error) {
	collects := []*PluginCollect{}
	err := DB["mon"].Find(&collects)
	return collects, err
}

func (p *PluginCollect) Update() error {
	session := DB["mon"].NewSession()
	defer session.Close()

	err := session.Begin()
	if err != nil {
		return err
	}

	if _, err = session.Id(p.Id).AllCols().Update(p); err != nil {
		session.Rollback()
		return err
	}

	b, err := json.Marshal(p)
	if err != nil {
		session.Rollback()
		return err
	}

	if err := saveHistory(p.Id, "plugin", "update", p.Creator, string(b), session); err != nil {
		session.Rollback()
		return err
	}

	if err = session.Commit(); err != nil {
		return err
	}

	return err
}

func GetApiCollects() ([]*ApiCollect, error) {
	collects := []*ApiCollect{}
	err := DB["mon"].Find(&collects)
	return collects, err
}

func (a *ApiCollect) Encode() error {
	header, err := json.Marshal(a.Header)
	if err != nil {
		return fmt.Errorf("encode header err:%v", err)
	}
	a.HeaderStr = string(header)

	expectedCode, err := json.Marshal(a.ExpectedCode)
	if err != nil {
		return fmt.Errorf("encode expectedCode err:%v", err)
	}
	a.ExpectedCodeStr = string(expectedCode)

	a.PortStr = strconv.Itoa(a.Port)

	if a.Region == "" {
		a.Region = "default"
	}

	return nil
}

func (a *ApiCollect) Decode() error {
	err := json.Unmarshal([]byte(a.HeaderStr), &a.Header)
	if err != nil {
		return fmt.Errorf("decode header err:%v", err)
	}

	err = json.Unmarshal([]byte(a.ExpectedCodeStr), &a.ExpectedCode)
	if err != nil {
		return fmt.Errorf("decode ExpectedCodeStr err:%v", err)
	}

	a.Port, err = strconv.Atoi(a.PortStr)
	return err
}

func (a *ApiCollect) Update() error {
	session := DB["mon"].NewSession()
	defer session.Close()

	err := session.Begin()
	if err != nil {
		return err
	}

	if _, err = session.Id(a.Id).AllCols().Update(a); err != nil {
		session.Rollback()
		return err
	}

	b, err := json.Marshal(a)
	if err != nil {
		session.Rollback()
		return err
	}

	if err := saveHistory(a.Id, "api", "update", a.Creator, string(b), session); err != nil {
		session.Rollback()
		return err
	}

	if err = session.Commit(); err != nil {
		return err
	}

	return err
}

func CreateCollect(collectType, creator string, collect interface{}, dryRun bool) (err error) {
	session := DB["mon"].NewSession()
	if err = session.Begin(); err != nil {
		session.Close()
		return err
	}
	defer func() {
		if err != nil || dryRun {
			session.Rollback()
		} else {
			err = session.Commit()
		}
		session.Close()
	}()

	if _, err = session.Insert(collect); err != nil {
		return
	}

	var b []byte
	if b, err = json.Marshal(collect); err != nil {
		return
	}

	err = saveHistory(0, collectType, "create", creator, string(b), session)
	return
}

func DeleteCollectById(collectType, creator string, cid int64) error {
	session := DB["mon"].NewSession()
	defer session.Close()

	sql := "delete from " + collectType + "_collect where id = ?"
	_, err := DB["mon"].Exec(sql, cid)
	if err != nil {
		session.Rollback()
		return err
	}

	if err := saveHistory(cid, collectType, "delete", creator, strconv.FormatInt(cid, 10), session); err != nil {
		session.Rollback()
		return err
	}

	return session.Commit()
}

func saveHistory(id int64, tp string, action, username, body string, session *xorm.Session) error {
	h := CollectHist{
		Cid:         id,
		CollectType: tp,
		Action:      action,
		Creator:     username,
		Body:        body,
	}

	_, err := session.Insert(&h)
	if err != nil {
		session.Rollback()
		return err
	}

	return err
}<|MERGE_RESOLUTION|>--- conflicted
+++ resolved
@@ -182,23 +182,12 @@
 	Zerofill  int    `xorm:"zero_fill" json:"zerofill"`
 	Aggregate string `json:"aggregate"`
 
-<<<<<<< HEAD
-	LocalUpdated            int64                     `xorm:"-" json:"-"`
-	TimeReg                 *regexp.Regexp            `xorm:"-" json:"-"`
-	PatternReg              *regexp.Regexp            `xorm:"-" json:"-"`
-	ExcludeReg              *regexp.Regexp            `xorm:"-" json:"-"`
-	TagRegs                 map[string]*regexp.Regexp `xorm:"-" json:"-"`
-	ParseSucc               bool                      `xorm:"-" json:"-"`
-	WhetherAttachOneLogLine int                       `json:"whether_attach_one_log_line" xorm:"'whether_attach_one_log_line'"`
-=======
-	LocalUpdated             int64                     `xorm:"-" json:"-"`
-	TimeReg                  *regexp.Regexp            `xorm:"-" json:"-"`
-	PatternReg               *regexp.Regexp            `xorm:"-" json:"-"`
-	ExcludeReg               *regexp.Regexp            `xorm:"-" json:"-"`
-	TagRegs                  map[string]*regexp.Regexp `xorm:"-" json:"-"`
-	ParseSucc                bool                      `xorm:"-" json:"-"`
-	WhetherAttacheOneLogLine int                       `json:"whether_attache_one_log_line" xorm:"'whether_attache_one_log_line'"`
->>>>>>> b1426945
+	LocalUpdated int64                     `xorm:"-" json:"-"`
+	TimeReg      *regexp.Regexp            `xorm:"-" json:"-"`
+	PatternReg   *regexp.Regexp            `xorm:"-" json:"-"`
+	ExcludeReg   *regexp.Regexp            `xorm:"-" json:"-"`
+	TagRegs      map[string]*regexp.Regexp `xorm:"-" json:"-"`
+	ParseSucc    bool                      `xorm:"-" json:"-"`
 }
 
 type ApiCollect struct {
