--- conflicted
+++ resolved
@@ -92,13 +92,8 @@
 	AnonymousAccess      AnonymousAccess
 	LDAP                 ldapx.LdapSection
 	Redis                storage.RedisConfig
-<<<<<<< HEAD
-	DB                	 ormx.DBConfig
-	Clusters             []prom.Options
-=======
 	DB                   ormx.DBConfig
 	Clusters             []ClusterOptions
->>>>>>> c2f2a7d5
 	Ibex                 Ibex
 	OIDC                 oidcc.Config
 }
