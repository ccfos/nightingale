package router

import (
	"context"
<<<<<<< HEAD
	"errors"
=======
>>>>>>> e14ceb5a

	"net/http"
	"net/http/httputil"
	"net/url"
	"strings"
	"time"

	"github.com/gin-gonic/gin"
	"github.com/toolkits/pkg/ginx"

<<<<<<< HEAD
	. "github.com/didi/nightingale/v5/src/pkg/prom"
=======
	pkgprom "github.com/didi/nightingale/v5/src/pkg/prom"
>>>>>>> e14ceb5a
	"github.com/didi/nightingale/v5/src/webapi/config"
	"github.com/didi/nightingale/v5/src/webapi/prom"
	"github.com/prometheus/common/model"
)

type queryFormItem struct {
	Start int64  `json:"start" binding:"required"`
	End   int64  `json:"end" binding:"required"`
	Step  int64  `json:"step" binding:"required"`
	Query string `json:"query" binding:"required"`
}

type batchQueryForm struct {
	Queries []queryFormItem `json:"queries" binding:"required"`
}

<<<<<<< HEAD
type batchQueryRes struct {
	Data []model.Value `json:"data"`
}

=======
>>>>>>> e14ceb5a
func promBatchQueryRange(c *gin.Context) {
	xcluster := c.GetHeader("X-Cluster")
<<<<<<< HEAD

=======
>>>>>>> e14ceb5a
	if xcluster == "" {
		c.String(500, "X-Cluster is blank")
		return
	}

	var f batchQueryForm
	err := c.BindJSON(&f)
	if err != nil {
<<<<<<< HEAD
		c.String(500, "%s", err.Error())
=======
		c.String(500, err.Error())
>>>>>>> e14ceb5a
		return
	}

	cluster, exist := prom.Clusters.Get(xcluster)
	if !exist {
		c.String(http.StatusBadRequest, "cluster(%s) not found", xcluster)
		return
	}

	var lst []model.Value

	for _, item := range f.Queries {
		r := pkgprom.Range{
			Start: time.Unix(item.Start, 0),
			End:   time.Unix(item.End, 0),
			Step:  time.Duration(item.Step) * time.Second,
		}

		resp, _, err := cluster.PromClient.QueryRange(context.Background(), item.Query, r)
		if err != nil {
			c.String(500, err.Error())
			return
		}

		lst = append(lst, resp)
	}

	c.JSON(200, lst)
}

func prometheusProxy(c *gin.Context) {
	xcluster := c.GetHeader("X-Cluster")
	if xcluster == "" {
		c.String(http.StatusBadRequest, "X-Cluster missed")
		return
	}

	cluster, exists := prom.Clusters.Get(xcluster)
	if !exists {
		c.String(http.StatusBadRequest, "No such cluster: %s", xcluster)
		return
	}

	target, err := url.Parse(cluster.Opts.Prom)
	if err != nil {
		c.String(http.StatusInternalServerError, "invalid prometheus url: %s", cluster.Opts.Prom)
		return
	}

	director := func(req *http.Request) {
		req.URL.Scheme = target.Scheme
		req.URL.Host = target.Host
		req.Host = target.Host

		req.Header.Set("Host", target.Host)

		// fe request e.g. /api/n9e/prometheus/api/v1/query
		index := strings.Index(req.URL.Path, "/prometheus")
		if index == -1 {
			panic("url path invalid")
		}

		req.URL.Path = strings.TrimRight(target.Path, "/") + req.URL.Path[index+11:]

		if target.RawQuery == "" || req.URL.RawQuery == "" {
			req.URL.RawQuery = target.RawQuery + req.URL.RawQuery
		} else {
			req.URL.RawQuery = target.RawQuery + "&" + req.URL.RawQuery
		}

		if _, ok := req.Header["User-Agent"]; !ok {
			req.Header.Set("User-Agent", "")
		}

		if cluster.Opts.BasicAuthUser != "" {
			req.SetBasicAuth(cluster.Opts.BasicAuthUser, cluster.Opts.BasicAuthPass)
		}

		headerCount := len(cluster.Opts.Headers)
		if headerCount > 0 && headerCount%2 == 0 {
			for i := 0; i < len(cluster.Opts.Headers); i += 2 {
				req.Header.Add(cluster.Opts.Headers[i], cluster.Opts.Headers[i+1])
				if cluster.Opts.Headers[i] == "Host" {
					req.Host = cluster.Opts.Headers[i+1]
				}
			}
		}
	}

	errFunc := func(w http.ResponseWriter, r *http.Request, err error) {
		http.Error(w, err.Error(), http.StatusBadGateway)
	}

	proxy := &httputil.ReverseProxy{
		Director:     director,
		Transport:    cluster.Transport,
		ErrorHandler: errFunc,
	}

	proxy.ServeHTTP(c.Writer, c.Request)
}

func clustersGets(c *gin.Context) {
	count := len(config.C.Clusters)
	names := make([]string, 0, count)
	for i := 0; i < count; i++ {
		names = append(names, config.C.Clusters[i].Name)
	}
	ginx.NewRender(c).Data(names, nil)
<<<<<<< HEAD
}

func batchQueryRange(clusterName string, data []queryFormItem) (batchQueryRes, error) {

	var res batchQueryRes

	clusterType, exist := prom.Clusters.Get(clusterName)
	if !exist {
		return batchQueryRes{}, errors.New("cluster client not exist")
	}
	for _, item := range data {

		r := Range{
			Start: time.Unix(item.Start, 0),
			End:   time.Unix(item.End, 0),
			Step:  time.Duration(item.Step) * time.Second,
		}
		resp, _, err := clusterType.PromClient.QueryRange(context.Background(), item.Query, r)
		if err != nil {
			return res, err
		}
		res.Data = append(res.Data, resp)
	}
	return res, nil
=======
>>>>>>> e14ceb5a
}<|MERGE_RESOLUTION|>--- conflicted
+++ resolved
@@ -2,10 +2,6 @@
 
 import (
 	"context"
-<<<<<<< HEAD
-	"errors"
-=======
->>>>>>> e14ceb5a
 
 	"net/http"
 	"net/http/httputil"
@@ -16,11 +12,7 @@
 	"github.com/gin-gonic/gin"
 	"github.com/toolkits/pkg/ginx"
 
-<<<<<<< HEAD
-	. "github.com/didi/nightingale/v5/src/pkg/prom"
-=======
 	pkgprom "github.com/didi/nightingale/v5/src/pkg/prom"
->>>>>>> e14ceb5a
 	"github.com/didi/nightingale/v5/src/webapi/config"
 	"github.com/didi/nightingale/v5/src/webapi/prom"
 	"github.com/prometheus/common/model"
@@ -37,19 +29,8 @@
 	Queries []queryFormItem `json:"queries" binding:"required"`
 }
 
-<<<<<<< HEAD
-type batchQueryRes struct {
-	Data []model.Value `json:"data"`
-}
-
-=======
->>>>>>> e14ceb5a
 func promBatchQueryRange(c *gin.Context) {
 	xcluster := c.GetHeader("X-Cluster")
-<<<<<<< HEAD
-
-=======
->>>>>>> e14ceb5a
 	if xcluster == "" {
 		c.String(500, "X-Cluster is blank")
 		return
@@ -58,11 +39,7 @@
 	var f batchQueryForm
 	err := c.BindJSON(&f)
 	if err != nil {
-<<<<<<< HEAD
-		c.String(500, "%s", err.Error())
-=======
 		c.String(500, err.Error())
->>>>>>> e14ceb5a
 		return
 	}
 
@@ -172,31 +149,4 @@
 		names = append(names, config.C.Clusters[i].Name)
 	}
 	ginx.NewRender(c).Data(names, nil)
-<<<<<<< HEAD
-}
-
-func batchQueryRange(clusterName string, data []queryFormItem) (batchQueryRes, error) {
-
-	var res batchQueryRes
-
-	clusterType, exist := prom.Clusters.Get(clusterName)
-	if !exist {
-		return batchQueryRes{}, errors.New("cluster client not exist")
-	}
-	for _, item := range data {
-
-		r := Range{
-			Start: time.Unix(item.Start, 0),
-			End:   time.Unix(item.End, 0),
-			Step:  time.Duration(item.Step) * time.Second,
-		}
-		resp, _, err := clusterType.PromClient.QueryRange(context.Background(), item.Query, r)
-		if err != nil {
-			return res, err
-		}
-		res.Data = append(res.Data, resp)
-	}
-	return res, nil
-=======
->>>>>>> e14ceb5a
 }