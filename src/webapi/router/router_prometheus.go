package router

import (
	"context"
<<<<<<< HEAD
	. "github.com/didi/nightingale/v5/src/pkg/prom"
	"github.com/didi/nightingale/v5/src/webapi/reader"
	"github.com/prometheus/common/model"
=======

>>>>>>> 92354d57
	"net/http"
	"net/http/httputil"
	"net/url"
	"strings"
	"time"

	"github.com/gin-gonic/gin"
	"github.com/toolkits/pkg/ginx"

	pkgprom "github.com/didi/nightingale/v5/src/pkg/prom"
	"github.com/didi/nightingale/v5/src/webapi/config"
	"github.com/didi/nightingale/v5/src/webapi/prom"
	"github.com/prometheus/common/model"
)

type queryFormItem struct {
	Start int64  `json:"start" binding:"required"`
	End   int64  `json:"end" binding:"required"`
	Step  int64  `json:"step" binding:"required"`
	Query string `json:"query" binding:"required"`
}
<<<<<<< HEAD
=======

type batchQueryForm struct {
	Queries []queryFormItem `json:"queries" binding:"required"`
}

func promBatchQueryRange(c *gin.Context) {
	xcluster := c.GetHeader("X-Cluster")
	if xcluster == "" {
		c.String(500, "X-Cluster is blank")
		return
	}

	var f batchQueryForm
	err := c.BindJSON(&f)
	if err != nil {
		c.String(500, err.Error())
		return
	}

	cluster, exist := prom.Clusters.Get(xcluster)
	if !exist {
		c.String(http.StatusBadRequest, "cluster(%s) not found", xcluster)
		return
	}

	var lst []model.Value

	for _, item := range f.Queries {
		r := pkgprom.Range{
			Start: time.Unix(item.Start, 0),
			End:   time.Unix(item.End, 0),
			Step:  time.Duration(item.Step) * time.Second,
		}

		resp, _, err := cluster.PromClient.QueryRange(context.Background(), item.Query, r)
		if err != nil {
			c.String(500, err.Error())
			return
		}

		lst = append(lst, resp)
	}

	c.JSON(200, lst)
}

func prometheusProxy(c *gin.Context) {
	xcluster := c.GetHeader("X-Cluster")
	if xcluster == "" {
		c.String(http.StatusBadRequest, "X-Cluster missed")
		return
	}
>>>>>>> 92354d57

type batchQueryForm struct {
	Queries []queryFormItem `json:"queries" binding:"required"`
}

type batchQueryRes struct {
	Status string        `json:"status"`
	Data   []model.Value `json:"data"`
}

func promBatchQueryRange(c *gin.Context) {

	xcluster := c.GetHeader("X-Cluster")
	var f batchQueryForm
	err := c.BindJSON(&f)
	if err != nil {
		c.String(500, "%s", err.Error())
	}
	res, err := batchQueryRange(xcluster, f.Queries)

	ginx.NewRender(c).Data(res, err)
}

func prometheusProxy(c *gin.Context) {

	target, cluster := getClusterAndTarget(c)

	director := func(req *http.Request) {
		req.URL.Scheme = target.Scheme
		req.URL.Host = target.Host
		req.Host = target.Host

		req.Header.Set("Host", target.Host)

		// fe request e.g. /api/n9e/prometheus/api/v1/query
		index := strings.Index(req.URL.Path, "/prometheus")
		if index == -1 {
			panic("url path invalid")
		}

		req.URL.Path = strings.TrimRight(target.Path, "/") + req.URL.Path[index+11:]

		if target.RawQuery == "" || req.URL.RawQuery == "" {
			req.URL.RawQuery = target.RawQuery + req.URL.RawQuery
		} else {
			req.URL.RawQuery = target.RawQuery + "&" + req.URL.RawQuery
		}

		if _, ok := req.Header["User-Agent"]; !ok {
			req.Header.Set("User-Agent", "")
		}

		if cluster.Opts.BasicAuthUser != "" {
			req.SetBasicAuth(cluster.Opts.BasicAuthUser, cluster.Opts.BasicAuthPass)
		}

		headerCount := len(cluster.Opts.Headers)
		if headerCount > 0 && headerCount%2 == 0 {
			for i := 0; i < len(cluster.Opts.Headers); i += 2 {
				req.Header.Add(cluster.Opts.Headers[i], cluster.Opts.Headers[i+1])
				if cluster.Opts.Headers[i] == "Host" {
					req.Host = cluster.Opts.Headers[i+1]
				}
			}
		}
	}

	errFunc := func(w http.ResponseWriter, r *http.Request, err error) {
		http.Error(w, err.Error(), http.StatusBadGateway)
	}

	proxy := &httputil.ReverseProxy{
		Director:     director,
		Transport:    cluster.Transport,
		ErrorHandler: errFunc,
	}

	proxy.ServeHTTP(c.Writer, c.Request)
}

func clustersGets(c *gin.Context) {
	count := len(config.C.Clusters)
	names := make([]string, 0, count)
	for i := 0; i < count; i++ {
		names = append(names, config.C.Clusters[i].Name)
	}
	ginx.NewRender(c).Data(names, nil)
}

func batchQueryRange(cluster string, data []queryFormItem) (batchQueryRes, error) {

	var res batchQueryRes

	client := reader.Reader.Clients[cluster]

	for _, item := range data {

		r := Range{
			Start: time.Unix(item.Start, 0),
			End:   time.Unix(item.End, 0),
			Step:  time.Duration(item.Step) * time.Second,
		}
		resp, _, err := client.QueryRange(context.Background(), item.Query, r)
		if err != nil {
			return res, err
		}
		res.Data = append(res.Data, resp)
	}
	res.Status = "success"
	return res, nil
}

func getClusterAndTarget(c *gin.Context) (*url.URL, *prom.ClusterType) {

	xcluster := c.GetHeader("X-Cluster")

	if xcluster == "" {
		c.String(http.StatusBadRequest, "X-Cluster missed")
		return nil, nil
	}

	cluster, exists := prom.Clusters.Get(xcluster)
	if !exists {
		c.String(http.StatusBadRequest, "No such cluster: %s", xcluster)
		return nil, nil
	}

	target, err := url.Parse(cluster.Opts.Prom)
	if err != nil {
		c.String(http.StatusInternalServerError, "invalid prometheus url: %s", cluster.Opts.Prom)
		return nil, nil
	}
	return target, cluster
}<|MERGE_RESOLUTION|>--- conflicted
+++ resolved
@@ -2,13 +2,7 @@
 
 import (
 	"context"
-<<<<<<< HEAD
-	. "github.com/didi/nightingale/v5/src/pkg/prom"
-	"github.com/didi/nightingale/v5/src/webapi/reader"
-	"github.com/prometheus/common/model"
-=======
 
->>>>>>> 92354d57
 	"net/http"
 	"net/http/httputil"
 	"net/url"
@@ -30,8 +24,6 @@
 	Step  int64  `json:"step" binding:"required"`
 	Query string `json:"query" binding:"required"`
 }
-<<<<<<< HEAD
-=======
 
 type batchQueryForm struct {
 	Queries []queryFormItem `json:"queries" binding:"required"`
@@ -84,33 +76,18 @@
 		c.String(http.StatusBadRequest, "X-Cluster missed")
 		return
 	}
->>>>>>> 92354d57
 
-type batchQueryForm struct {
-	Queries []queryFormItem `json:"queries" binding:"required"`
-}
+	cluster, exists := prom.Clusters.Get(xcluster)
+	if !exists {
+		c.String(http.StatusBadRequest, "No such cluster: %s", xcluster)
+		return
+	}
 
-type batchQueryRes struct {
-	Status string        `json:"status"`
-	Data   []model.Value `json:"data"`
-}
-
-func promBatchQueryRange(c *gin.Context) {
-
-	xcluster := c.GetHeader("X-Cluster")
-	var f batchQueryForm
-	err := c.BindJSON(&f)
+	target, err := url.Parse(cluster.Opts.Prom)
 	if err != nil {
-		c.String(500, "%s", err.Error())
+		c.String(http.StatusInternalServerError, "invalid prometheus url: %s", cluster.Opts.Prom)
+		return
 	}
-	res, err := batchQueryRange(xcluster, f.Queries)
-
-	ginx.NewRender(c).Data(res, err)
-}
-
-func prometheusProxy(c *gin.Context) {
-
-	target, cluster := getClusterAndTarget(c)
 
 	director := func(req *http.Request) {
 		req.URL.Scheme = target.Scheme
@@ -172,50 +149,4 @@
 		names = append(names, config.C.Clusters[i].Name)
 	}
 	ginx.NewRender(c).Data(names, nil)
-}
-
-func batchQueryRange(cluster string, data []queryFormItem) (batchQueryRes, error) {
-
-	var res batchQueryRes
-
-	client := reader.Reader.Clients[cluster]
-
-	for _, item := range data {
-
-		r := Range{
-			Start: time.Unix(item.Start, 0),
-			End:   time.Unix(item.End, 0),
-			Step:  time.Duration(item.Step) * time.Second,
-		}
-		resp, _, err := client.QueryRange(context.Background(), item.Query, r)
-		if err != nil {
-			return res, err
-		}
-		res.Data = append(res.Data, resp)
-	}
-	res.Status = "success"
-	return res, nil
-}
-
-func getClusterAndTarget(c *gin.Context) (*url.URL, *prom.ClusterType) {
-
-	xcluster := c.GetHeader("X-Cluster")
-
-	if xcluster == "" {
-		c.String(http.StatusBadRequest, "X-Cluster missed")
-		return nil, nil
-	}
-
-	cluster, exists := prom.Clusters.Get(xcluster)
-	if !exists {
-		c.String(http.StatusBadRequest, "No such cluster: %s", xcluster)
-		return nil, nil
-	}
-
-	target, err := url.Parse(cluster.Opts.Prom)
-	if err != nil {
-		c.String(http.StatusInternalServerError, "invalid prometheus url: %s", cluster.Opts.Prom)
-		return nil, nil
-	}
-	return target, cluster
 }