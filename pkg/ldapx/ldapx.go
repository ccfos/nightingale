--- conflicted
+++ resolved
@@ -11,11 +11,8 @@
 	"github.com/ccfos/nightingale/v6/pkg/ctx"
 
 	"github.com/go-ldap/ldap/v3"
-<<<<<<< HEAD
 	"github.com/pkg/errors"
-=======
 	"github.com/toolkits/pkg/logger"
->>>>>>> a79610f5
 )
 
 type Config struct {
@@ -149,6 +146,10 @@
 		return nil, fmt.Errorf("username or password invalid")
 	}
 
+	for _, info := range sr.Entries[0].Attributes {
+		logger.Infof("ldap.info: user(%s) info: %+v", user, info)
+	}
+
 	return sr, nil
 }
 
@@ -236,7 +237,6 @@
 	coverAttributes := ldap.CoverAttributes
 	ldap.RUnlock()
 
-<<<<<<< HEAD
 	var nickname, email, phone string
 	if attrs.Nickname != "" {
 		nickname = sr.Entries[0].GetAttributeValue(attrs.Nickname)
@@ -269,11 +269,4 @@
 	}
 
 	return user, nil
-=======
-	for _, info := range sr.Entries[0].Attributes {
-		logger.Infof("ldap.info: user(%s) info: %+v", user, info)
-	}
-
-	return sr, nil
->>>>>>> a79610f5
 }