--- conflicted
+++ resolved
@@ -102,17 +102,12 @@
 	}
 }
 
-<<<<<<< HEAD
 func (s *SsoClient) SafeGetAttributes() LdapAttributes {
-=======
-func (s *SsoClient) GetAttributes() LdapAttributes {
->>>>>>> d5c20a82
 	s.RLock()
 	defer s.RUnlock()
 	return s.Attributes
 }
 
-<<<<<<< HEAD
 func (s *SsoClient) SafeGetEnable() bool {
 	s.RLock()
 	defer s.RUnlock()
@@ -130,10 +125,6 @@
 	defer s.RUnlock()
 	return s.DefaultRoles
 }
-=======
-func (s *SsoClient) genLdapAttributeSearchList() []string {
-	ldapAttributes := []string{"uid"}
->>>>>>> d5c20a82
 
 func (s *SsoClient) SafeCopy() *SsoClient {
 	s.RLock()
@@ -227,7 +218,6 @@
 
 	attrs := s.SafeGetAttributes()
 
-<<<<<<< HEAD
 	if attrs.Username == "" {
 		ldapAttributes = append(ldapAttributes, "uid")
 	} else {
@@ -236,33 +226,6 @@
 
 	if attrs.Nickname != "" {
 		ldapAttributes = append(ldapAttributes, attrs.Nickname)
-=======
-	res := make(map[string]*models.User, len(sr.Entries))
-	for _, entry := range sr.Entries {
-		attrs := s.GetAttributes()
-		username := entry.GetAttributeValue("uid")
-		nickname := entry.GetAttributeValue(attrs.Nickname)
-		email := entry.GetAttributeValue(attrs.Email)
-		phone := entry.GetAttributeValue(attrs.Phone)
-
-		user := new(models.User)
-		user.FullSsoFields("ldap", username, nickname, phone, email, s.DefaultRoles)
-
-		res[entry.GetAttributeValue("uid")] = user
-	}
-
-	return res, nil
-}
-
-func (s *SsoClient) UserExist(uid string) (bool, error) {
-	s.RLock()
-	lc := s
-	s.RUnlock()
-
-	conn, err := lc.newLdapConn()
-	if err != nil {
-		return false, err
->>>>>>> d5c20a82
 	}
 	if attrs.Email != "" {
 		ldapAttributes = append(ldapAttributes, attrs.Email)
@@ -302,28 +265,17 @@
 
 	if user != nil {
 		if user.Id > 0 && coverAttributes {
-<<<<<<< HEAD
-			user.UpdateSsoFields("ldap", nickname, email, phone)
-			err := models.DB(ctx).Updates(user).Error
-			if err != nil {
-=======
 			updatedFields := user.UpdateSsoFields("ldap", nickname, email, phone)
 			if err := user.Update(ctx, "update_at", updatedFields...); err != nil {
->>>>>>> d5c20a82
 				return nil, errors.WithMessage(err, "failed to update user")
 			}
 		}
 	} else {
 		user = new(models.User)
 		user.FullSsoFields("ldap", username, nickname, phone, email, defaultRoles)
-<<<<<<< HEAD
-		err = models.DB(ctx).Create(user).Error
-		return user, err
-=======
 		if err = models.DB(ctx).Create(user).Error; err != nil {
 			return nil, errors.WithMessage(err, "failed to add user")
 		}
->>>>>>> d5c20a82
 	}
 
 	return user, nil
