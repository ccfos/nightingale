// Copyright 2017 The Prometheus Authors
// Licensed under the Apache License, Version 2.0 (the "License");
// you may not use this file except in compliance with the License.
// You may obtain a copy of the License at
//
// http://www.apache.org/licenses/LICENSE-2.0
//
// Unless required by applicable law or agreed to in writing, software
// distributed under the License is distributed on an "AS IS" BASIS,
// WITHOUT WARRANTIES OR CONDITIONS OF ANY KIND, either express or implied.
// See the License for the specific language governing permissions and
// limitations under the License.

// Package v1 provides bindings to the Prometheus HTTP API v1:
// http://prometheus.io/docs/querying/api/
package prom

import (
	"context"
	"errors"
	"fmt"
	"math"
	"net/http"
	"net/url"
	"strconv"
	"strings"
	"time"
	"unsafe"

	json "github.com/json-iterator/go"

	"github.com/prometheus/common/model"

	"github.com/prometheus/client_golang/api"
)

func init() {
	json.RegisterTypeEncoderFunc("model.SamplePair", marshalPointJSON, marshalPointJSONIsEmpty)
	json.RegisterTypeDecoderFunc("model.SamplePair", unMarshalPointJSON)
}

func unMarshalPointJSON(ptr unsafe.Pointer, iter *json.Iterator) {
	p := (*model.SamplePair)(ptr)
	if !iter.ReadArray() {
		iter.ReportError("unmarshal model.SamplePair", "SamplePair must be [timestamp, value]")
		return
	}
	t := iter.ReadNumber()
	if err := p.Timestamp.UnmarshalJSON([]byte(t)); err != nil {
		iter.ReportError("unmarshal model.SamplePair", err.Error())
		return
	}
	if !iter.ReadArray() {
		iter.ReportError("unmarshal model.SamplePair", "SamplePair missing value")
		return
	}

	f, err := strconv.ParseFloat(iter.ReadString(), 64)
	if err != nil {
		iter.ReportError("unmarshal model.SamplePair", err.Error())
		return
	}
	p.Value = model.SampleValue(f)

	if iter.ReadArray() {
		iter.ReportError("unmarshal model.SamplePair", "SamplePair has too many values, must be [timestamp, value]")
		return
	}
}

func marshalPointJSON(ptr unsafe.Pointer, stream *json.Stream) {
	p := *((*model.SamplePair)(ptr))
	stream.WriteArrayStart()
	// Write out the timestamp as a float divided by 1000.
	// This is ~3x faster than converting to a float.
	t := int64(p.Timestamp)
	if t < 0 {
		stream.WriteRaw(`-`)
		t = -t
	}
	stream.WriteInt64(t / 1000)
	fraction := t % 1000
	if fraction != 0 {
		stream.WriteRaw(`.`)
		if fraction < 100 {
			stream.WriteRaw(`0`)
		}
		if fraction < 10 {
			stream.WriteRaw(`0`)
		}
		stream.WriteInt64(fraction)
	}
	stream.WriteMore()
	stream.WriteRaw(`"`)

	// Taken from https://github.com/json-iterator/go/blob/master/stream_float.go#L71 as a workaround
	// to https://github.com/json-iterator/go/issues/365 (jsoniter, to follow json standard, doesn't allow inf/nan)
	buf := stream.Buffer()
	abs := math.Abs(float64(p.Value))
	fmt := byte('f')
	// Note: Must use float32 comparisons for underlying float32 value to get precise cutoffs right.
	if abs != 0 {
		if abs < 1e-6 || abs >= 1e21 {
			fmt = 'e'
		}
	}
	buf = strconv.AppendFloat(buf, float64(p.Value), fmt, -1, 64)
	stream.SetBuffer(buf)

	stream.WriteRaw(`"`)
	stream.WriteArrayEnd()

}

func marshalPointJSONIsEmpty(ptr unsafe.Pointer) bool {
	return false
}

const (
	statusAPIError = 422

	apiPrefix = "/api/v1"

	epAlerts          = apiPrefix + "/alerts"
	epAlertManagers   = apiPrefix + "/alertmanagers"
	epQuery           = apiPrefix + "/query"
	epQueryRange      = apiPrefix + "/query_range"
	epLabels          = apiPrefix + "/labels"
	epLabelValues     = apiPrefix + "/label/:name/values"
	epSeries          = apiPrefix + "/series"
	epTargets         = apiPrefix + "/targets"
	epTargetsMetadata = apiPrefix + "/targets/metadata"
	epMetadata        = apiPrefix + "/metadata"
	epRules           = apiPrefix + "/rules"
	epSnapshot        = apiPrefix + "/admin/tsdb/snapshot"
	epDeleteSeries    = apiPrefix + "/admin/tsdb/delete_series"
	epCleanTombstones = apiPrefix + "/admin/tsdb/clean_tombstones"
	epConfig          = apiPrefix + "/status/config"
	epFlags           = apiPrefix + "/status/flags"
)

// AlertState models the state of an alert.
type AlertState string

// ErrorType models the different API error types.
type ErrorType string

// HealthStatus models the health status of a scrape target.
type HealthStatus string

// RuleType models the type of a rule.
type RuleType string

// RuleHealth models the health status of a rule.
type RuleHealth string

// MetricType models the type of a metric.
type MetricType string

const (
	// Possible values for AlertState.
	AlertStateFiring   AlertState = "firing"
	AlertStateInactive AlertState = "inactive"
	AlertStatePending  AlertState = "pending"

	// Possible values for ErrorType.
	ErrBadData     ErrorType = "bad_data"
	ErrTimeout     ErrorType = "timeout"
	ErrCanceled    ErrorType = "canceled"
	ErrExec        ErrorType = "execution"
	ErrBadResponse ErrorType = "bad_response"
	ErrServer      ErrorType = "server_error"
	ErrClient      ErrorType = "client_error"

	// Possible values for HealthStatus.
	HealthGood    HealthStatus = "up"
	HealthUnknown HealthStatus = "unknown"
	HealthBad     HealthStatus = "down"

	// Possible values for RuleType.
	RuleTypeRecording RuleType = "recording"
	RuleTypeAlerting  RuleType = "alerting"

	// Possible values for RuleHealth.
	RuleHealthGood    = "ok"
	RuleHealthUnknown = "unknown"
	RuleHealthBad     = "err"

	// Possible values for MetricType
	MetricTypeCounter        MetricType = "counter"
	MetricTypeGauge          MetricType = "gauge"
	MetricTypeHistogram      MetricType = "histogram"
	MetricTypeGaugeHistogram MetricType = "gaugehistogram"
	MetricTypeSummary        MetricType = "summary"
	MetricTypeInfo           MetricType = "info"
	MetricTypeStateset       MetricType = "stateset"
	MetricTypeUnknown        MetricType = "unknown"
)

// Error is an error returned by the API.
type Error struct {
	Type   ErrorType
	Msg    string
	Detail string
}

func (e *Error) Error() string {
	return fmt.Sprintf("%s: %s", e.Type, e.Msg)
}

// Range represents a sliced time range.
type Range struct {
	// The boundaries of the time range.
	Start, End time.Time
	// The maximum time between two slices within the boundaries.
	Step time.Duration
}

const (
	DefaultStep = 30 * time.Second
	MaxPoints   = 30000
)

func (r *Range) Validate() bool {
	if r.Step <= 0 {
		r.Step = DefaultStep
	}

	if !r.End.After(r.Start) {
		return false
	}

	dur := r.End.Sub(r.Start)

	for dur/r.Step > MaxPoints {
		if r.Step < time.Second {
			r.Step *= 10
			continue
		}
		if r.Step < time.Hour {
			r.Step *= 60
			continue
		}

		r.Step *= 2
	}

	return true
}

// API provides bindings for Prometheus's v1 API.
type API interface {
	// Alerts returns a list of all active alerts.
	Alerts(ctx context.Context) (AlertsResult, error)
	// AlertManagers returns an overview of the current state of the Prometheus alert manager discovery.
	AlertManagers(ctx context.Context) (AlertManagersResult, error)
	// CleanTombstones removes the deleted data from disk and cleans up the existing tombstones.
	CleanTombstones(ctx context.Context) error
	// Config returns the current Prometheus configuration.
	Config(ctx context.Context) (ConfigResult, error)
	// DeleteSeries deletes data for a selection of series in a time range.
	DeleteSeries(ctx context.Context, matches []string, startTime time.Time, endTime time.Time) error
	// Flags returns the flag values that Prometheus was launched with.
	Flags(ctx context.Context) (FlagsResult, error)
	// LabelNames returns all the unique label names present in the block in sorted order.
	LabelNames(ctx context.Context) ([]string, Warnings, error)
	// LabelValues performs a query for the values of the given label.
	LabelValues(ctx context.Context, label string, matchs []string) (model.LabelValues, Warnings, error)
	// Query performs a query for the given time.
	Query(ctx context.Context, query string, ts time.Time) (model.Value, Warnings, error)
	// QueryRange performs a query for the given range.
	QueryRange(ctx context.Context, query string, r Range) (model.Value, Warnings, error)
	// Series finds series by label matchers.
	Series(ctx context.Context, matches []string, startTime time.Time, endTime time.Time) ([]model.LabelSet, Warnings, error)
	// Snapshot creates a snapshot of all current data into snapshots/<datetime>-<rand>
	// under the TSDB's data directory and returns the directory as response.
	Snapshot(ctx context.Context, skipHead bool) (SnapshotResult, error)
	// Rules returns a list of alerting and recording rules that are currently loaded.
	Rules(ctx context.Context) (RulesResult, error)
	// Targets returns an overview of the current state of the Prometheus target discovery.
	Targets(ctx context.Context) (TargetsResult, error)
	// TargetsMetadata returns metadata about metrics currently scraped by the target.
	TargetsMetadata(ctx context.Context, matchTarget string, metric string, limit string) ([]MetricMetadata, error)
	// Metadata returns metadata about metrics currently scraped by the metric name.
	Metadata(ctx context.Context, metric string, limit string) (map[string][]Metadata, error)
}

// AlertsResult contains the result from querying the alerts endpoint.
type AlertsResult struct {
	Alerts []Alert `json:"alerts"`
}

// AlertManagersResult contains the result from querying the alertmanagers endpoint.
type AlertManagersResult struct {
	Active  []AlertManager `json:"activeAlertManagers"`
	Dropped []AlertManager `json:"droppedAlertManagers"`
}

// AlertManager models a configured Alert Manager.
type AlertManager struct {
	URL string `json:"url"`
}

// ConfigResult contains the result from querying the config endpoint.
type ConfigResult struct {
	YAML string `json:"yaml"`
}

// FlagsResult contains the result from querying the flag endpoint.
type FlagsResult map[string]string

// SnapshotResult contains the result from querying the snapshot endpoint.
type SnapshotResult struct {
	Name string `json:"name"`
}

// RulesResult contains the result from querying the rules endpoint.
type RulesResult struct {
	Groups []RuleGroup `json:"groups"`
}

// RuleGroup models a rule group that contains a set of recording and alerting rules.
type RuleGroup struct {
	Name     string  `json:"name"`
	File     string  `json:"file"`
	Interval float64 `json:"interval"`
	Rules    Rules   `json:"rules"`
}

type Rules []interface{}

// AlertingRule models a alerting rule.
type AlertingRule struct {
	Name        string         `json:"name"`
	Query       string         `json:"query"`
	Duration    float64        `json:"duration"`
	Labels      model.LabelSet `json:"labels"`
	Annotations model.LabelSet `json:"annotations"`
	Alerts      []*Alert       `json:"alerts"`
	Health      RuleHealth     `json:"health"`
	LastError   string         `json:"lastError,omitempty"`
}

// RecordingRule models a recording rule.
type RecordingRule struct {
	Name      string         `json:"name"`
	Query     string         `json:"query"`
	Labels    model.LabelSet `json:"labels,omitempty"`
	Health    RuleHealth     `json:"health"`
	LastError string         `json:"lastError,omitempty"`
}

// Alert models an active alert.
type Alert struct {
	ActiveAt    time.Time `json:"activeAt"`
	Annotations model.LabelSet
	Labels      model.LabelSet
	State       AlertState
	Value       string
}

// TargetsResult contains the result from querying the targets endpoint.
type TargetsResult struct {
	Active  []ActiveTarget  `json:"activeTargets"`
	Dropped []DroppedTarget `json:"droppedTargets"`
}

// ActiveTarget models an active Prometheus scrape target.
type ActiveTarget struct {
	DiscoveredLabels map[string]string `json:"discoveredLabels"`
	Labels           model.LabelSet    `json:"labels"`
	ScrapeURL        string            `json:"scrapeUrl"`
	LastError        string            `json:"lastError"`
	LastScrape       time.Time         `json:"lastScrape"`
	Health           HealthStatus      `json:"health"`
}

// DroppedTarget models a dropped Prometheus scrape target.
type DroppedTarget struct {
	DiscoveredLabels map[string]string `json:"discoveredLabels"`
}

// MetricMetadata models the metadata of a metric with its scrape target and name.
type MetricMetadata struct {
	Target map[string]string `json:"target"`
	Metric string            `json:"metric,omitempty"`
	Type   MetricType        `json:"type"`
	Help   string            `json:"help"`
	Unit   string            `json:"unit"`
}

// Metadata models the metadata of a metric.
type Metadata struct {
	Type MetricType `json:"type"`
	Help string     `json:"help"`
	Unit string     `json:"unit"`
}

// queryResult contains result data for a query.
type queryResult struct {
	Type   model.ValueType `json:"resultType"`
	Result interface{}     `json:"result"`

	// The decoded value.
	v model.Value
}

func (rg *RuleGroup) UnmarshalJSON(b []byte) error {
	v := struct {
		Name     string            `json:"name"`
		File     string            `json:"file"`
		Interval float64           `json:"interval"`
		Rules    []json.RawMessage `json:"rules"`
	}{}

	if err := json.Unmarshal(b, &v); err != nil {
		return err
	}

	rg.Name = v.Name
	rg.File = v.File
	rg.Interval = v.Interval

	for _, rule := range v.Rules {
		alertingRule := AlertingRule{}
		if err := json.Unmarshal(rule, &alertingRule); err == nil {
			rg.Rules = append(rg.Rules, alertingRule)
			continue
		}
		recordingRule := RecordingRule{}
		if err := json.Unmarshal(rule, &recordingRule); err == nil {
			rg.Rules = append(rg.Rules, recordingRule)
			continue
		}
		return errors.New("failed to decode JSON into an alerting or recording rule")
	}

	return nil
}

func (r *AlertingRule) UnmarshalJSON(b []byte) error {
	v := struct {
		Type string `json:"type"`
	}{}
	if err := json.Unmarshal(b, &v); err != nil {
		return err
	}
	if v.Type == "" {
		return errors.New("type field not present in rule")
	}
	if v.Type != string(RuleTypeAlerting) {
		return fmt.Errorf("expected rule of type %s but got %s", string(RuleTypeAlerting), v.Type)
	}

	rule := struct {
		Name        string         `json:"name"`
		Query       string         `json:"query"`
		Duration    float64        `json:"duration"`
		Labels      model.LabelSet `json:"labels"`
		Annotations model.LabelSet `json:"annotations"`
		Alerts      []*Alert       `json:"alerts"`
		Health      RuleHealth     `json:"health"`
		LastError   string         `json:"lastError,omitempty"`
	}{}
	if err := json.Unmarshal(b, &rule); err != nil {
		return err
	}
	r.Health = rule.Health
	r.Annotations = rule.Annotations
	r.Name = rule.Name
	r.Query = rule.Query
	r.Alerts = rule.Alerts
	r.Duration = rule.Duration
	r.Labels = rule.Labels
	r.LastError = rule.LastError

	return nil
}

func (r *RecordingRule) UnmarshalJSON(b []byte) error {
	v := struct {
		Type string `json:"type"`
	}{}
	if err := json.Unmarshal(b, &v); err != nil {
		return err
	}
	if v.Type == "" {
		return errors.New("type field not present in rule")
	}
	if v.Type != string(RuleTypeRecording) {
		return fmt.Errorf("expected rule of type %s but got %s", string(RuleTypeRecording), v.Type)
	}

	rule := struct {
		Name      string         `json:"name"`
		Query     string         `json:"query"`
		Labels    model.LabelSet `json:"labels,omitempty"`
		Health    RuleHealth     `json:"health"`
		LastError string         `json:"lastError,omitempty"`
	}{}
	if err := json.Unmarshal(b, &rule); err != nil {
		return err
	}
	r.Health = rule.Health
	r.Labels = rule.Labels
	r.Name = rule.Name
	r.LastError = rule.LastError
	r.Query = rule.Query

	return nil
}

func (qr *queryResult) UnmarshalJSON(b []byte) error {
	v := struct {
		Type   model.ValueType `json:"resultType"`
		Result json.RawMessage `json:"result"`
	}{}

	err := json.Unmarshal(b, &v)
	if err != nil {
		return err
	}

	switch v.Type {
	case model.ValScalar:
		var sv model.Scalar
		err = json.Unmarshal(v.Result, &sv)
		qr.v = &sv

	case model.ValVector:
		var vv model.Vector
		err = json.Unmarshal(v.Result, &vv)
		qr.v = vv

	case model.ValMatrix:
		var mv model.Matrix
		err = json.Unmarshal(v.Result, &mv)
		qr.v = mv

	default:
		err = fmt.Errorf("unexpected value type %q", v.Type)
	}
	return err
}

// NewAPI returns a new API for the client.
//
// It is safe to use the returned API from multiple goroutines.
func NewAPI(c api.Client, opt ClientOptions) API {
	return &httpAPI{
		client: &apiClientImpl{
			client: c,
			opt:    opt,
		},
	}
}

type httpAPI struct {
	client apiClient
}

func (h *httpAPI) Alerts(ctx context.Context) (AlertsResult, error) {
	u := h.client.URL(epAlerts, nil)

	req, err := http.NewRequest(http.MethodGet, u.String(), nil)
	if err != nil {
		return AlertsResult{}, err
	}

	_, body, _, err := h.client.Do(ctx, req)
	if err != nil {
		return AlertsResult{}, err
	}

	var res AlertsResult
	return res, json.Unmarshal(body, &res)
}

func (h *httpAPI) AlertManagers(ctx context.Context) (AlertManagersResult, error) {
	u := h.client.URL(epAlertManagers, nil)

	req, err := http.NewRequest(http.MethodGet, u.String(), nil)
	if err != nil {
		return AlertManagersResult{}, err
	}

	_, body, _, err := h.client.Do(ctx, req)
	if err != nil {
		return AlertManagersResult{}, err
	}

	var res AlertManagersResult
	return res, json.Unmarshal(body, &res)
}

func (h *httpAPI) CleanTombstones(ctx context.Context) error {
	u := h.client.URL(epCleanTombstones, nil)

	req, err := http.NewRequest(http.MethodPost, u.String(), nil)
	if err != nil {
		return err
	}

	_, _, _, err = h.client.Do(ctx, req)
	return err
}

func (h *httpAPI) Config(ctx context.Context) (ConfigResult, error) {
	u := h.client.URL(epConfig, nil)

	req, err := http.NewRequest(http.MethodGet, u.String(), nil)
	if err != nil {
		return ConfigResult{}, err
	}

	_, body, _, err := h.client.Do(ctx, req)
	if err != nil {
		return ConfigResult{}, err
	}

	var res ConfigResult
	return res, json.Unmarshal(body, &res)
}

func (h *httpAPI) DeleteSeries(ctx context.Context, matches []string, startTime time.Time, endTime time.Time) error {
	u := h.client.URL(epDeleteSeries, nil)
	q := u.Query()

	for _, m := range matches {
		q.Add("match[]", m)
	}

	q.Set("start", formatTime(startTime))
	q.Set("end", formatTime(endTime))

	u.RawQuery = q.Encode()

	req, err := http.NewRequest(http.MethodPost, u.String(), nil)
	if err != nil {
		return err
	}

	_, _, _, err = h.client.Do(ctx, req)
	return err
}

func (h *httpAPI) Flags(ctx context.Context) (FlagsResult, error) {
	u := h.client.URL(epFlags, nil)

	req, err := http.NewRequest(http.MethodGet, u.String(), nil)
	if err != nil {
		return FlagsResult{}, err
	}

	_, body, _, err := h.client.Do(ctx, req)
	if err != nil {
		return FlagsResult{}, err
	}

	var res FlagsResult
	return res, json.Unmarshal(body, &res)
}

func (h *httpAPI) LabelNames(ctx context.Context) ([]string, Warnings, error) {
	u := h.client.URL(epLabels, nil)
	req, err := http.NewRequest(http.MethodGet, u.String(), nil)
	if err != nil {
		return nil, nil, err
	}
	_, body, w, err := h.client.Do(ctx, req)
	if err != nil {
		return nil, w, err
	}
	var labelNames []string
	return labelNames, w, json.Unmarshal(body, &labelNames)
}

func (h *httpAPI) LabelValues(ctx context.Context, label string, matchs []string) (model.LabelValues, Warnings, error) {
	u := h.client.URL(epLabelValues, map[string]string{"name": label})
	q := u.Query()

	for _, m := range matchs {
		q.Add("match[]", m)
	}
	u.RawQuery = q.Encode()

	req, err := http.NewRequest(http.MethodGet, u.String(), nil)
	if err != nil {
		return nil, nil, err
	}
	_, body, w, err := h.client.Do(ctx, req)
	if err != nil {
		return nil, w, err
	}
	var labelValues model.LabelValues
	return labelValues, w, json.Unmarshal(body, &labelValues)
}

func (h *httpAPI) Query(ctx context.Context, query string, ts time.Time) (model.Value, Warnings, error) {
	var err error
	var warnings Warnings
	var value model.Value
	var statusCode int
<<<<<<< HEAD

=======
>>>>>>> b95457ee
	for i := 0; i < 1; i++ {
		value, warnings, statusCode, err = h.query(ctx, query, ts)
		if err == nil {
			return value, warnings, nil
		}

		// statusCode 4xx do not retry
		if statusCode >= 400 && statusCode < 500 {
			return nil, warnings, err
		}

		time.Sleep(100 * time.Millisecond)
	}
	return nil, warnings, err
}

func (h *httpAPI) query(ctx context.Context, query string, ts time.Time) (model.Value, Warnings, int, error) {
	u := h.client.URL(epQuery, nil)
	q := u.Query()

	q.Set("query", query)
	if !ts.IsZero() {
		q.Set("time", formatTime(ts))
	}

	resp, body, warnings, err := h.client.DoGetFallback(ctx, u, q)
	if err != nil {
		return nil, warnings, 0, err
	}

	var qres queryResult
	return model.Value(qres.v), warnings, resp.StatusCode, json.Unmarshal(body, &qres)
}

func (h *httpAPI) QueryRange(ctx context.Context, query string, r Range) (model.Value, Warnings, error) {
	u := h.client.URL(epQueryRange, nil)
	q := u.Query()

	q.Set("query", query)
	q.Set("start", formatTime(r.Start))
	q.Set("end", formatTime(r.End))
	q.Set("step", strconv.FormatFloat(r.Step.Seconds(), 'f', -1, 64))

	_, body, warnings, err := h.client.DoGetFallback(ctx, u, q)
	if err != nil {
		return nil, warnings, err
	}

	var qres queryResult

	return qres.v, warnings, json.Unmarshal(body, &qres)
}

func (h *httpAPI) Series(ctx context.Context, matches []string, startTime time.Time, endTime time.Time) ([]model.LabelSet, Warnings, error) {
	u := h.client.URL(epSeries, nil)
	q := u.Query()

	for _, m := range matches {
		q.Add("match[]", m)
	}

	q.Set("start", formatTime(startTime))
	q.Set("end", formatTime(endTime))

	u.RawQuery = q.Encode()

	req, err := http.NewRequest(http.MethodGet, u.String(), nil)
	if err != nil {
		return nil, nil, err
	}

	_, body, warnings, err := h.client.Do(ctx, req)
	if err != nil {
		return nil, warnings, err
	}

	var mset []model.LabelSet
	return mset, warnings, json.Unmarshal(body, &mset)
}

func (h *httpAPI) Snapshot(ctx context.Context, skipHead bool) (SnapshotResult, error) {
	u := h.client.URL(epSnapshot, nil)
	q := u.Query()

	q.Set("skip_head", strconv.FormatBool(skipHead))

	u.RawQuery = q.Encode()

	req, err := http.NewRequest(http.MethodPost, u.String(), nil)
	if err != nil {
		return SnapshotResult{}, err
	}

	_, body, _, err := h.client.Do(ctx, req)
	if err != nil {
		return SnapshotResult{}, err
	}

	var res SnapshotResult
	return res, json.Unmarshal(body, &res)
}

func (h *httpAPI) Rules(ctx context.Context) (RulesResult, error) {
	u := h.client.URL(epRules, nil)

	req, err := http.NewRequest(http.MethodGet, u.String(), nil)
	if err != nil {
		return RulesResult{}, err
	}

	_, body, _, err := h.client.Do(ctx, req)
	if err != nil {
		return RulesResult{}, err
	}

	var res RulesResult
	return res, json.Unmarshal(body, &res)
}

func (h *httpAPI) Targets(ctx context.Context) (TargetsResult, error) {
	u := h.client.URL(epTargets, nil)

	req, err := http.NewRequest(http.MethodGet, u.String(), nil)
	if err != nil {
		return TargetsResult{}, err
	}

	_, body, _, err := h.client.Do(ctx, req)
	if err != nil {
		return TargetsResult{}, err
	}

	var res TargetsResult
	return res, json.Unmarshal(body, &res)
}

func (h *httpAPI) TargetsMetadata(ctx context.Context, matchTarget string, metric string, limit string) ([]MetricMetadata, error) {
	u := h.client.URL(epTargetsMetadata, nil)
	q := u.Query()

	q.Set("match_target", matchTarget)
	q.Set("metric", metric)
	q.Set("limit", limit)

	u.RawQuery = q.Encode()

	req, err := http.NewRequest(http.MethodGet, u.String(), nil)
	if err != nil {
		return nil, err
	}

	_, body, _, err := h.client.Do(ctx, req)
	if err != nil {
		return nil, err
	}

	var res []MetricMetadata
	return res, json.Unmarshal(body, &res)
}

func (h *httpAPI) Metadata(ctx context.Context, metric string, limit string) (map[string][]Metadata, error) {
	u := h.client.URL(epMetadata, nil)
	q := u.Query()

	q.Set("metric", metric)
	q.Set("limit", limit)

	u.RawQuery = q.Encode()

	req, err := http.NewRequest(http.MethodGet, u.String(), nil)
	if err != nil {
		return nil, err
	}

	_, body, _, err := h.client.Do(ctx, req)
	if err != nil {
		return nil, err
	}

	var res map[string][]Metadata
	return res, json.Unmarshal(body, &res)
}

// Warnings is an array of non critical errors
type Warnings []string

// apiClient wraps a regular client and processes successful API responses.
// Successful also includes responses that errored at the API level.
type apiClient interface {
	URL(ep string, args map[string]string) *url.URL
	Do(context.Context, *http.Request) (*http.Response, []byte, Warnings, error)
	DoGetFallback(ctx context.Context, u *url.URL, args url.Values) (*http.Response, []byte, Warnings, error)
}

type apiClientImpl struct {
	client api.Client
	opt    ClientOptions
}

type apiResponse struct {
	Status    string          `json:"status"`
	Data      json.RawMessage `json:"data"`
	ErrorType ErrorType       `json:"errorType"`
	Error     string          `json:"error"`
	Warnings  []string        `json:"warnings,omitempty"`
}

func apiError(code int) bool {
	// These are the codes that Prometheus sends when it returns an error.
	return code == statusAPIError || code == http.StatusBadRequest
}

func errorTypeAndMsgFor(resp *http.Response) (ErrorType, string) {
	switch resp.StatusCode / 100 {
	case 4:
		return ErrClient, fmt.Sprintf("client error: %d", resp.StatusCode)
	case 5:
		return ErrServer, fmt.Sprintf("server error: %d", resp.StatusCode)
	}
	return ErrBadResponse, fmt.Sprintf("bad response code %d", resp.StatusCode)
}

func (h *apiClientImpl) URL(ep string, args map[string]string) *url.URL {
	return h.client.URL(ep, args)
}

func (h *apiClientImpl) Do(ctx context.Context, req *http.Request) (*http.Response, []byte, Warnings, error) {
	if h.opt.BasicAuthUser != "" && h.opt.BasicAuthPass != "" {
		req.SetBasicAuth(h.opt.BasicAuthUser, h.opt.BasicAuthPass)
	}

	headerCount := len(h.opt.Headers)
	if headerCount > 0 && headerCount%2 == 0 {
		for i := 0; i < len(h.opt.Headers); i += 2 {
			req.Header.Add(h.opt.Headers[i], h.opt.Headers[i+1])
			if h.opt.Headers[i] == "Host" {
				req.Host = h.opt.Headers[i+1]
			}
		}
	}

	resp, body, err := h.client.Do(ctx, req)
	if err != nil {
		return resp, body, nil, err
	}

	code := resp.StatusCode

	if code/100 != 2 && !apiError(code) {
		errorType, errorMsg := errorTypeAndMsgFor(resp)
		return resp, body, nil, &Error{
			Type:   errorType,
			Msg:    errorMsg,
			Detail: string(body),
		}
	}

	var result apiResponse

	if http.StatusNoContent != code {
		if jsonErr := json.Unmarshal(body, &result); jsonErr != nil {
			return resp, body, nil, &Error{
				Type: ErrBadResponse,
				Msg:  jsonErr.Error(),
			}
		}
	}

	if apiError(code) != (result.Status == "error") {
		err = &Error{
			Type: ErrBadResponse,
			Msg:  "inconsistent body for response code",
		}
	}

	if apiError(code) && result.Status == "error" {
		err = &Error{
			Type: result.ErrorType,
			Msg:  result.Error,
		}
	}

	return resp, []byte(result.Data), result.Warnings, err

}

// DoGetFallback will attempt to do the request as-is, and on a 405 it will fallback to a GET request.
func (h *apiClientImpl) DoGetFallback(ctx context.Context, u *url.URL, args url.Values) (*http.Response, []byte, Warnings, error) {
	req, err := http.NewRequest(http.MethodPost, u.String(), strings.NewReader(args.Encode()))
	if err != nil {
		return nil, nil, nil, err
	}
	req.Header.Set("Content-Type", "application/x-www-form-urlencoded")

	resp, body, warnings, err := h.Do(ctx, req)
	if resp != nil && resp.StatusCode == http.StatusMethodNotAllowed {
		u.RawQuery = args.Encode()
		req, err = http.NewRequest(http.MethodGet, u.String(), nil)
		if err != nil {
			return nil, nil, warnings, err
		}

	} else {
		if err != nil {
			return resp, body, warnings, err
		}
		return resp, body, warnings, nil
	}
	return h.Do(ctx, req)
}

func formatTime(t time.Time) string {
	return strconv.FormatFloat(float64(t.Unix())+float64(t.Nanosecond())/1e9, 'f', -1, 64)
}<|MERGE_RESOLUTION|>--- conflicted
+++ resolved
@@ -701,10 +701,7 @@
 	var warnings Warnings
 	var value model.Value
 	var statusCode int
-<<<<<<< HEAD
-
-=======
->>>>>>> b95457ee
+  
 	for i := 0; i < 1; i++ {
 		value, warnings, statusCode, err = h.query(ctx, query, ts)
 		if err == nil {
