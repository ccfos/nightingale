--- conflicted
+++ resolved
@@ -108,12 +108,8 @@
 	github.com/valyala/fastrand v1.1.0 // indirect
 	github.com/valyala/histogram v1.2.0 // indirect
 	github.com/yuin/gopher-lua v1.1.1 // indirect
-<<<<<<< HEAD
-	golang.org/x/sync v0.10.0 // indirect
 	gopkg.in/ini.v1 v1.67.0 // indirect
-=======
 	golang.org/x/sync v0.18.0 // indirect
->>>>>>> f7b40607
 	modernc.org/libc v1.22.5 // indirect
 	modernc.org/mathutil v1.5.0 // indirect
 	modernc.org/memory v1.5.0 // indirect
