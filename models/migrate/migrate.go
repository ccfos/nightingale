package migrate

import (
	"github.com/ccfos/nightingale/v6/models"
	"github.com/ccfos/nightingale/v6/pkg/ormx"
	"github.com/toolkits/pkg/logger"
	"gorm.io/gorm"
)

func Migrate(db *gorm.DB) {
	MigrateTables(db)
	MigrateEsIndexPatternTable(db)
}

func MigrateTables(db *gorm.DB) error {
<<<<<<< HEAD
	dts := []interface{}{&RecordingRule{}, &AlertRule{}, &AlertSubscribe{}, &AlertMute{},
		&TaskRecord{}, &ChartShare{}, &Target{}, &Configs{}}
=======
	dts := []interface{}{&RecordingRule{}, &AlertRule{}, &AlertSubscribe{}, &AlertMute{}, &TaskRecord{}, &ChartShare{}, &Target{}, &Datasource{}}
>>>>>>> 6d75244f
	if !columnHasIndex(db, &AlertHisEvent{}, "last_eval_time") {
		dts = append(dts, &AlertHisEvent{})
	}
	err := db.AutoMigrate(dts...)
	if err != nil {
		logger.Errorf("failed to migrate table: %v", err)
		return err
	}

	if db.Migrator().HasColumn(&AlertingEngines{}, "cluster") {
		err = db.Migrator().RenameColumn(&AlertingEngines{}, "cluster", "engine_cluster")
		if err != nil {
			logger.Errorf("failed to renameColumn table: %v", err)
			return err
		}
	}
	if db.Migrator().HasColumn(&ChartShare{}, "dashboard_id") {
		err = db.Migrator().DropColumn(&ChartShare{}, "dashboard_id")
		if err != nil {
			logger.Errorf("failed to DropColumn table: %v", err)
		}
	}
<<<<<<< HEAD
	if db.Migrator().HasIndex(&Configs{}, "ckey") {
		err = db.Migrator().DropIndex(&Configs{}, "ckey")
		if err != nil {
			logger.Errorf("failed to DropIndex ckey error: %v", err)
		}
	}

=======
	InsertPermPoints(db)
>>>>>>> 6d75244f
	return nil
}

func columnHasIndex(db *gorm.DB, dst interface{}, indexColumn string) bool {
	indexes, err := db.Migrator().GetIndexes(dst)
	if err != nil {
		logger.Errorf("failed to table getIndexes: %v", err)
		return false
	}
	for i := range indexes {
		for j := range indexes[i].Columns() {
			if indexes[i].Columns()[j] == indexColumn {
				return true
			}
		}
	}
	return false
}

func InsertPermPoints(db *gorm.DB) {
	var ops []models.RoleOperation
	ops = append(ops, models.RoleOperation{
		RoleName:  "Standard",
		Operation: "/alert-mutes/put",
	})

	ops = append(ops, models.RoleOperation{
		RoleName:  "Standard",
		Operation: "/log/index-patterns",
	})

	for _, op := range ops {
		exists, err := models.Exists(db.Model(&models.RoleOperation{}).Where("operation = ? and role_name = ?", op.Operation, op.RoleName))
		if err != nil {
			logger.Errorf("check role operation exists failed, %v", err)
			continue
		}
		if exists {
			continue
		}
		err = db.Create(&op).Error
		if err != nil {
			logger.Errorf("insert role operation failed, %v", err)
		}
	}
}

type AlertRule struct {
	ExtraConfig string `gorm:"type:text;not null;column:extra_config"` // extra config
}

type AlertSubscribe struct {
	ExtraConfig string       `gorm:"type:text;not null;column:extra_config"` // extra config
	Severities  string       `gorm:"column:severities;type:varchar(32);not null;default:''"`
	BusiGroups  ormx.JSONArr `gorm:"column:busi_groups;type:varchar(4096);not null;default:'[]'"`
}

type AlertMute struct {
	Severities string `gorm:"column:severities;type:varchar(32);not null;default:''"`
}

type RecordingRule struct {
	QueryConfigs  string `gorm:"type:text;not null;column:query_configs"` // query_configs
	DatasourceIds string `gorm:"column:datasource_ids;type:varchar(255);default:'';comment:datasource ids"`
}

type AlertingEngines struct {
	EngineCluster string `gorm:"column:engine_cluster;type:varchar(128);default:'';comment:n9e engine cluster"`
}

type ChartShare struct {
	DatasourceId int64 `gorm:"column:datasource_id;bigint(20);not null;default:0;comment:datasource id"`
}
type TaskRecord struct {
	EventId int64 `gorm:"column:event_id;bigint(20);not null;default:0;comment:event id;index:idx_event_id"`
}
type AlertHisEvent struct {
	LastEvalTime int64 `gorm:"column:last_eval_time;bigint(20);not null;default:0;comment:for time filter;index:idx_last_eval_time"`
}
type Target struct {
	HostIp string `gorm:"column:host_ip;varchar(15);default:'';comment:IPv4 string;index:idx_host_ip"`
}

type Datasource struct {
	IsDefault bool `gorm:"column:is_default;int;not null;default:0;comment:is default datasource"`
}

type Configs struct {
	Note string `gorm:"column:note;type:varchar(1024);default:'';comment:note"`
	//mysql tinyint//postgresql smallint
	External  int    `gorm:"column:external;type:int;default:0;comment:0\\:built-in 1\\:external"`
	Encrypted int    `gorm:"column:encrypted;type:int;default:0;comment:0\\:plaintext 1\\:ciphertext"`
	CreateAt  int64  `gorm:"column:create_at;type:int;default:0;comment:create_at"`
	CreateBy  string `gorm:"column:create_by;type:varchar(64);default:'';comment:cerate_by"`
	UpdateAt  int64  `gorm:"column:update_at;type:int;default:0;comment:update_at"`
	UpdateBy  string `gorm:"column:update_by;type:varchar(64);default:'';comment:update_by"`
}<|MERGE_RESOLUTION|>--- conflicted
+++ resolved
@@ -13,12 +13,8 @@
 }
 
 func MigrateTables(db *gorm.DB) error {
-<<<<<<< HEAD
 	dts := []interface{}{&RecordingRule{}, &AlertRule{}, &AlertSubscribe{}, &AlertMute{},
-		&TaskRecord{}, &ChartShare{}, &Target{}, &Configs{}}
-=======
-	dts := []interface{}{&RecordingRule{}, &AlertRule{}, &AlertSubscribe{}, &AlertMute{}, &TaskRecord{}, &ChartShare{}, &Target{}, &Datasource{}}
->>>>>>> 6d75244f
+		&TaskRecord{}, &ChartShare{}, &Target{}, &Configs{}, &Datasource{}}
 	if !columnHasIndex(db, &AlertHisEvent{}, "last_eval_time") {
 		dts = append(dts, &AlertHisEvent{})
 	}
@@ -26,6 +22,18 @@
 	if err != nil {
 		logger.Errorf("failed to migrate table: %v", err)
 		return err
+	}
+	if !db.Migrator().HasColumn(&Configs{}, "encrypted") {
+		err := db.AutoMigrate(&Configs{})
+		if err != nil {
+			logger.Errorf("failed to migrate configs table: %v", err)
+			return err
+		}
+		//updates the database table by adding default values to existing rows.
+		err = db.Model(&Configs{}).Select("external", "encrypted").Where("1=1").Updates(Configs{Encrypted: 0, External: 0}).Error
+		if err != nil {
+			logger.Errorf("update configs default value failed, %v", err)
+		}
 	}
 
 	if db.Migrator().HasColumn(&AlertingEngines{}, "cluster") {
@@ -41,17 +49,13 @@
 			logger.Errorf("failed to DropColumn table: %v", err)
 		}
 	}
-<<<<<<< HEAD
 	if db.Migrator().HasIndex(&Configs{}, "ckey") {
 		err = db.Migrator().DropIndex(&Configs{}, "ckey")
 		if err != nil {
 			logger.Errorf("failed to DropIndex ckey error: %v", err)
 		}
 	}
-
-=======
 	InsertPermPoints(db)
->>>>>>> 6d75244f
 	return nil
 }
 
