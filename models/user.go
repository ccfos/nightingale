--- conflicted
+++ resolved
@@ -135,11 +135,7 @@
 			}
 		}
 
-<<<<<<< HEAD
-		return errors.New("no permission")
-=======
 		return errors.New("forbidden")
->>>>>>> 6ddc78ea
 	}
 	return nil
 }
