package models

import (
	"fmt"
	"os"
	"strings"
	"time"

	"github.com/ccfos/nightingale/v6/pkg/ctx"
	"github.com/ccfos/nightingale/v6/pkg/ormx"
	"github.com/ccfos/nightingale/v6/pkg/poster"

	"github.com/pkg/errors"
	"github.com/tidwall/gjson"
	"github.com/toolkits/pkg/logger"
	"github.com/toolkits/pkg/slice"
	"github.com/toolkits/pkg/str"
	"gorm.io/gorm"
)

const (
	Dingtalk     = "dingtalk"
	Wecom        = "wecom"
	Feishu       = "feishu"
	FeishuCard   = "feishucard"
	Mm           = "mm"
	Telegram     = "telegram"
	Email        = "email"
	EmailSubject = "mailsubject"

	DingtalkKey = "dingtalk_robot_token"
	WecomKey    = "wecom_robot_token"
	FeishuKey   = "feishu_robot_token"
	MmKey       = "mm_webhook_url"
	TelegramKey = "telegram_robot_token"
)

var (
	DefaultChannels = []string{Dingtalk, Wecom, Feishu, Mm, Telegram, Email, FeishuCard}
)

type User struct {
	Id         int64        `json:"id" gorm:"primaryKey"`
	Username   string       `json:"username"`
	Nickname   string       `json:"nickname"`
	Password   string       `json:"-"`
	Phone      string       `json:"phone"`
	Email      string       `json:"email"`
	Portrait   string       `json:"portrait"`
	Roles      string       `json:"-"`              // 这个字段写入数据库
	RolesLst   []string     `json:"roles" gorm:"-"` // 这个字段和前端交互
	Contacts   ormx.JSONObj `json:"contacts"`       // 内容为 map[string]string 结构
	Maintainer int          `json:"maintainer"`     // 是否给管理员发消息 0:not send 1:send
	CreateAt   int64        `json:"create_at"`
	CreateBy   string       `json:"create_by"`
	UpdateAt   int64        `json:"update_at"`
	UpdateBy   string       `json:"update_by"`
	Belong     string       `json:"Belong"`
	Admin      bool         `json:"admin" gorm:"-"` // 方便前端使用
}

func (u *User) TableName() string {
	return "users"
}

func (u *User) DB2FE() error {
	return nil
}

func (u *User) String() string {
	bs, err := u.Contacts.MarshalJSON()
	if err != nil {
		return err.Error()
	}

	return fmt.Sprintf("<id:%d username:%s nickname:%s email:%s phone:%s contacts:%s>", u.Id, u.Username, u.Nickname, u.Email, u.Phone, string(bs))
}

func (u *User) IsAdmin() bool {
	for i := 0; i < len(u.RolesLst); i++ {
		if u.RolesLst[i] == AdminRole {
			return true
		}
	}
	return false
}

func (u *User) Verify() error {
	u.Username = strings.TrimSpace(u.Username)

	if u.Username == "" {
		return errors.New("Username is blank")
	}

	if str.Dangerous(u.Username) {
		return errors.New("Username has invalid characters")
	}

	if str.Dangerous(u.Nickname) {
		return errors.New("Nickname has invalid characters")
	}

	if u.Phone != "" && !str.IsPhone(u.Phone) {
		return errors.New("Phone invalid")
	}

	if u.Email != "" && !str.IsMail(u.Email) {
		return errors.New("Email invalid")
	}

	return nil
}

<<<<<<< HEAD
func (u *User) UpdateSsoFields(sso string, nickname, phone, email string) {
=======
func (u *User) UpdateSsoFields(sso string, nickname, phone, email string) []interface{} {
	u.UpdateAt = time.Now().Unix()

>>>>>>> d5c20a82
	if nickname != "" {
		u.Nickname = nickname
	}
	if phone != "" {
		u.Phone = phone
	}
	if email != "" {
		u.Email = email
	}
	u.UpdateBy = sso
<<<<<<< HEAD
	u.UpdateAt = time.Now().Unix()
=======
	u.Belong = sso

	updatedFields := []interface{}{"nickname", "phone", "email", "update_by", "belong"}
	return updatedFields
>>>>>>> d5c20a82
}

func (u *User) FullSsoFields(sso, username, nickname, phone, email string, defaultRoles []string) {
	now := time.Now().Unix()

	u.Username = username
	u.Password = "******"
	u.Nickname = nickname
	u.Phone = phone
	u.Email = email
	u.Portrait = ""
	u.Roles = strings.Join(defaultRoles, " ")
	u.RolesLst = defaultRoles
	u.Contacts = []byte("{}")
	u.CreateAt = now
	u.UpdateAt = now
	u.CreateBy = sso
	u.UpdateBy = sso
	u.Belong = sso
}

func (u *User) Add(ctx *ctx.Context) error {
	user, err := UserGetByUsername(ctx, u.Username)
	if err != nil {
		return errors.WithMessage(err, "failed to query user")
	}

	if user != nil {
		return errors.New("Username already exists")
	}

	now := time.Now().Unix()
	u.CreateAt = now
	u.UpdateAt = now
	return Insert(ctx, u)
}

func (u *User) Update(ctx *ctx.Context, selectField interface{}, selectFields ...interface{}) error {
	if err := u.Verify(); err != nil {
		return err
	}

	return DB(ctx).Model(u).Select(selectField, selectFields...).Updates(u).Error
}

func (u *User) UpdateAllFields(ctx *ctx.Context) error {
	if err := u.Verify(); err != nil {
		return err
	}

	u.UpdateAt = time.Now().Unix()
	return DB(ctx).Model(u).Select("*").Updates(u).Error
}

func (u *User) UpdatePassword(ctx *ctx.Context, password, updateBy string) error {
	return DB(ctx).Model(u).Updates(map[string]interface{}{
		"password":  password,
		"update_at": time.Now().Unix(),
		"update_by": updateBy,
	}).Error
}

func (u *User) Del(ctx *ctx.Context) error {
	return DB(ctx).Transaction(func(tx *gorm.DB) error {
		if err := tx.Where("user_id=?", u.Id).Delete(&UserGroupMember{}).Error; err != nil {
			return err
		}

		if err := tx.Where("id=?", u.Id).Delete(&User{}).Error; err != nil {
			return err
		}

		return nil
	})
}

func (u *User) ChangePassword(ctx *ctx.Context, oldpass, newpass string) error {
	_oldpass, err := CryptoPass(ctx, oldpass)
	if err != nil {
		return err
	}

	_newpass, err := CryptoPass(ctx, newpass)
	if err != nil {
		return err
	}

	if u.Password != _oldpass {
		return errors.New("Incorrect old password")
	}

	return u.UpdatePassword(ctx, _newpass, u.Username)
}

func UserGet(ctx *ctx.Context, where string, args ...interface{}) (*User, error) {
	var lst []*User
	err := DB(ctx).Where(where, args...).Find(&lst).Error
	if err != nil {
		return nil, err
	}

	if len(lst) == 0 {
		return nil, nil
	}

	lst[0].RolesLst = strings.Fields(lst[0].Roles)
	lst[0].Admin = lst[0].IsAdmin()

	return lst[0], nil
}

func UserGetByUsername(ctx *ctx.Context, username string) (*User, error) {
	return UserGet(ctx, "username=?", username)
}

func UserGetById(ctx *ctx.Context, id int64) (*User, error) {
	return UserGet(ctx, "id=?", id)
}

func InitRoot(ctx *ctx.Context) {
	user, err := UserGetByUsername(ctx, "root")
	if err != nil {
		fmt.Println("failed to query user root:", err)
		os.Exit(1)
	}

	if user == nil {
		return
	}

	if len(user.Password) > 31 {
		// already done before
		return
	}

	newPass, err := CryptoPass(ctx, user.Password)
	if err != nil {
		fmt.Println("failed to crypto pass:", err)
		os.Exit(1)
	}

	err = DB(ctx).Model(user).Update("password", newPass).Error
	if err != nil {
		fmt.Println("failed to update root password:", err)
		os.Exit(1)
	}

	fmt.Println("root password init done")
}

func PassLogin(ctx *ctx.Context, username, pass string) (*User, error) {
	user, err := UserGetByUsername(ctx, username)
	if err != nil {
		return nil, err
	}

	if user == nil {
		return nil, fmt.Errorf("Username or password invalid")
	}

	loginPass, err := CryptoPass(ctx, pass)
	if err != nil {
		return nil, err
	}

	if loginPass != user.Password {
		return nil, fmt.Errorf("Username or password invalid")
	}

	return user, nil
}

func UserTotal(ctx *ctx.Context, query string) (num int64, err error) {
	if query != "" {
		q := "%" + query + "%"
		num, err = Count(DB(ctx).Model(&User{}).Where("username like ? or nickname like ? or phone like ? or email like ?", q, q, q, q))
	} else {
		num, err = Count(DB(ctx).Model(&User{}))
	}

	if err != nil {
		return num, errors.WithMessage(err, "failed to count user")
	}

	return num, nil
}

func UserGets(ctx *ctx.Context, query string, limit, offset int) ([]User, error) {
	session := DB(ctx).Limit(limit).Offset(offset).Order("username")
	if query != "" {
		q := "%" + query + "%"
		session = session.Where("username like ? or nickname like ? or phone like ? or email like ?", q, q, q, q)
	}

	var users []User
	err := session.Find(&users).Error
	if err != nil {
		return users, errors.WithMessage(err, "failed to query user")
	}

	for i := 0; i < len(users); i++ {
		users[i].RolesLst = strings.Fields(users[i].Roles)
		users[i].Admin = users[i].IsAdmin()
		users[i].Password = ""
	}

	return users, nil
}

func UserGetAll(ctx *ctx.Context) ([]*User, error) {
	if !ctx.IsCenter {
		lst, err := poster.GetByUrls[[]*User](ctx, "/v1/n9e/users")
		return lst, err
	}

	var lst []*User
	err := DB(ctx).Find(&lst).Error
	if err == nil {
		for i := 0; i < len(lst); i++ {
			lst[i].RolesLst = strings.Fields(lst[i].Roles)
			lst[i].Admin = lst[i].IsAdmin()
		}
	}
	return lst, err
}

func UserGetsByIds(ctx *ctx.Context, ids []int64) ([]User, error) {
	if len(ids) == 0 {
		return []User{}, nil
	}

	var lst []User
	err := DB(ctx).Where("id in ?", ids).Order("username").Find(&lst).Error
	if err == nil {
		for i := 0; i < len(lst); i++ {
			lst[i].RolesLst = strings.Fields(lst[i].Roles)
			lst[i].Admin = lst[i].IsAdmin()
		}
	}

	return lst, err
}

func UserGetsBySso(ctx *ctx.Context, sso string) (map[string]*User, error) {
	session := DB(ctx).Where("belong=?", sso).Order("username")

	var users []User
	err := session.Find(&users).Error
	if err != nil {
		return nil, errors.WithMessage(err, "failed to query user")
	}

	usersMap := make(map[string]*User, len(users))
	for i, user := range users {
		usersMap[user.Username] = &users[i]
	}

	return usersMap, nil
}

func UserDelByIds(ctx *ctx.Context, userIds []int64) error {
	return DB(ctx).Transaction(func(tx *gorm.DB) error {
		if err := tx.Where("user_id in ?", userIds).Delete(&UserGroupMember{}).Error; err != nil {
			return err
		}

		if err := tx.Where("id in ?", userIds).Delete(&User{}).Error; err != nil {
			return err
		}

		return nil
	})
}

func (u *User) CanModifyUserGroup(ctx *ctx.Context, ug *UserGroup) (bool, error) {
	// 我是管理员，自然可以
	if u.IsAdmin() {
		return true, nil
	}

	// 我是创建者，自然可以
	if ug.CreateBy == u.Username {
		return true, nil
	}

	// 我是成员，也可以吧，简单搞
	num, err := UserGroupMemberCount(ctx, "user_id=? and group_id=?", u.Id, ug.Id)
	if err != nil {
		return false, err
	}

	return num > 0, nil
}

func (u *User) CanDoBusiGroup(ctx *ctx.Context, bg *BusiGroup, permFlag ...string) (bool, error) {
	if u.IsAdmin() {
		return true, nil
	}

	// 我在任意一个UserGroup里，就有权限
	ugids, err := UserGroupIdsOfBusiGroup(ctx, bg.Id, permFlag...)
	if err != nil {
		return false, err
	}

	if len(ugids) == 0 {
		return false, nil
	}

	num, err := UserGroupMemberCount(ctx, "user_id = ? and group_id in ?", u.Id, ugids)
	return num > 0, err
}

func (u *User) CheckPerm(ctx *ctx.Context, operation string) (bool, error) {
	if u.IsAdmin() {
		return true, nil
	}

	return RoleHasOperation(ctx, u.RolesLst, operation)
}

func UserStatistics(ctx *ctx.Context) (*Statistics, error) {
	if !ctx.IsCenter {
		s, err := poster.GetByUrls[*Statistics](ctx, "/v1/n9e/statistic?name=user")
		return s, err
	}

	session := DB(ctx).Model(&User{}).Select("count(*) as total", "max(update_at) as last_updated")

	var stats []*Statistics
	err := session.Find(&stats).Error
	if err != nil {
		return nil, err
	}

	return stats[0], nil
}

func (u *User) NopriIdents(ctx *ctx.Context, idents []string) ([]string, error) {
	if u.IsAdmin() {
		return []string{}, nil
	}

	ugids, err := MyGroupIds(ctx, u.Id)
	if err != nil {
		return []string{}, err
	}

	if len(ugids) == 0 {
		return idents, nil
	}

	bgids, err := BusiGroupIds(ctx, ugids, "rw")
	if err != nil {
		return []string{}, err
	}

	if len(bgids) == 0 {
		return idents, nil
	}

	var arr []string
	err = DB(ctx).Model(&Target{}).Where("group_id in ?", bgids).Pluck("ident", &arr).Error
	if err != nil {
		return []string{}, err
	}

	return slice.SubString(idents, arr), nil
}

// 我是管理员，返回所有
// 或者我是成员
func (u *User) BusiGroups(ctx *ctx.Context, limit int, query string, all ...bool) ([]BusiGroup, error) {
	session := DB(ctx).Order("name").Limit(limit)

	var lst []BusiGroup
	if u.IsAdmin() || (len(all) > 0 && all[0]) {
		err := session.Where("name like ?", "%"+query+"%").Find(&lst).Error
		if err != nil {
			return lst, err
		}

		if len(lst) == 0 && len(query) > 0 {
			// 隐藏功能，一般人不告诉，哈哈。query可能是给的ident，所以上面的sql没有查到，当做ident来查一下试试
			var t *Target
			t, err = TargetGet(ctx, "ident=?", query)
			if err != nil {
				return lst, err
			}

			if t == nil {
				return lst, nil
			}

			err = DB(ctx).Order("name").Limit(limit).Where("id=?", t.GroupId).Find(&lst).Error
		}

		return lst, err
	}

	userGroupIds, err := MyGroupIds(ctx, u.Id)
	if err != nil {
		return nil, errors.WithMessage(err, "failed to get MyGroupIds")
	}

	busiGroupIds, err := BusiGroupIds(ctx, userGroupIds)
	if err != nil {
		return nil, errors.WithMessage(err, "failed to get BusiGroupIds")
	}

	if len(busiGroupIds) == 0 {
		return lst, nil
	}

	err = session.Where("id in ?", busiGroupIds).Where("name like ?", "%"+query+"%").Find(&lst).Error
	if err != nil {
		return nil, err
	}

	if len(lst) == 0 && len(query) > 0 {
		var t *Target
		t, err = TargetGet(ctx, "ident=?", query)
		if err != nil {
			return lst, err
		}

		if slice.ContainsInt64(busiGroupIds, t.GroupId) {
			err = DB(ctx).Order("name").Limit(limit).Where("id=?", t.GroupId).Find(&lst).Error
		}
	}

	return lst, err
}

func (u *User) UserGroups(ctx *ctx.Context, limit int, query string) ([]UserGroup, error) {
	session := DB(ctx).Order("name").Limit(limit)

	var lst []UserGroup
	if u.IsAdmin() {
		err := session.Where("name like ?", "%"+query+"%").Find(&lst).Error
		if err != nil {
			return lst, err
		}

		var user *User
		if len(lst) == 0 && len(query) > 0 {
			// 隐藏功能，一般人不告诉，哈哈。query可能是给的用户名，所以上面的sql没有查到，当做user来查一下试试
			user, err = UserGetByUsername(ctx, query)
			if user == nil {
				return lst, err
			}
			var ids []int64
			ids, err = MyGroupIds(ctx, user.Id)
			if err != nil || len(ids) == 0 {
				return lst, err
			}
			lst, err = UserGroupGetByIds(ctx, ids)
		}
		return lst, err
	}

	ids, err := MyGroupIds(ctx, u.Id)
	if err != nil {
		return nil, errors.WithMessage(err, "failed to get MyGroupIds")
	}

	if len(ids) > 0 {
		session = session.Where("id in ? or create_by = ?", ids, u.Username)
	} else {
		session = session.Where("create_by = ?", u.Username)
	}

	if len(query) > 0 {
		session = session.Where("name like ?", "%"+query+"%")
	}

	err = session.Find(&lst).Error
	return lst, err
}

func (u *User) ExtractToken(key string) (string, bool) {
	bs, err := u.Contacts.MarshalJSON()
	if err != nil {
		logger.Errorf("handle_notice: failed to marshal contacts: %v", err)
		return "", false
	}

	switch key {
	case Dingtalk:
		ret := gjson.GetBytes(bs, DingtalkKey)
		return ret.String(), ret.Exists()
	case Wecom:
		ret := gjson.GetBytes(bs, WecomKey)
		return ret.String(), ret.Exists()
	case Feishu, FeishuCard:
		ret := gjson.GetBytes(bs, FeishuKey)
		return ret.String(), ret.Exists()
	case Mm:
		ret := gjson.GetBytes(bs, MmKey)
		return ret.String(), ret.Exists()
	case Telegram:
		ret := gjson.GetBytes(bs, TelegramKey)
		return ret.String(), ret.Exists()
	case Email:
		return u.Email, u.Email != ""
	default:
		return "", false
	}
}<|MERGE_RESOLUTION|>--- conflicted
+++ resolved
@@ -111,13 +111,9 @@
 	return nil
 }
 
-<<<<<<< HEAD
-func (u *User) UpdateSsoFields(sso string, nickname, phone, email string) {
-=======
 func (u *User) UpdateSsoFields(sso string, nickname, phone, email string) []interface{} {
 	u.UpdateAt = time.Now().Unix()
 
->>>>>>> d5c20a82
 	if nickname != "" {
 		u.Nickname = nickname
 	}
@@ -128,14 +124,10 @@
 		u.Email = email
 	}
 	u.UpdateBy = sso
-<<<<<<< HEAD
-	u.UpdateAt = time.Now().Unix()
-=======
 	u.Belong = sso
 
 	updatedFields := []interface{}{"nickname", "phone", "email", "update_by", "belong"}
 	return updatedFields
->>>>>>> d5c20a82
 }
 
 func (u *User) FullSsoFields(sso, username, nickname, phone, email string, defaultRoles []string) {
