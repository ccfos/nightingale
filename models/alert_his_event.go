package models

import (
	"encoding/json"
	"fmt"
	"strconv"
	"strings"
	"time"

	"github.com/ccfos/nightingale/v6/pkg/ctx"
	"github.com/toolkits/pkg/logger"
)

type AlertHisEvent struct {
	Id                 int64             `json:"id" gorm:"primaryKey"`
	Cate               string            `json:"cate"`
	IsRecovered        int               `json:"is_recovered"`
	DatasourceId       int64             `json:"datasource_id"`
	Cluster            string            `json:"cluster"`
	GroupId            int64             `json:"group_id"`
	GroupName          string            `json:"group_name"` // busi group name
	Hash               string            `json:"hash"`
	RuleId             int64             `json:"rule_id"`
	RuleName           string            `json:"rule_name"`
	RuleNote           string            `json:"rule_note"`
	RuleProd           string            `json:"rule_prod"`
	RuleAlgo           string            `json:"rule_algo"`
	Severity           int               `json:"severity"`
	PromForDuration    int               `json:"prom_for_duration"`
	PromQl             string            `json:"prom_ql"`
	RuleConfig         string            `json:"-" gorm:"rule_config"` // rule config
	RuleConfigJson     interface{}       `json:"rule_config" gorm:"-"` // rule config for fe
	PromEvalInterval   int               `json:"prom_eval_interval"`
	Callbacks          string            `json:"-"`
	CallbacksJSON      []string          `json:"callbacks" gorm:"-"`
	RunbookUrl         string            `json:"runbook_url"`
	NotifyRecovered    int               `json:"notify_recovered"`
	NotifyChannels     string            `json:"-"`
	NotifyChannelsJSON []string          `json:"notify_channels" gorm:"-"`
	NotifyGroups       string            `json:"-"`
	NotifyGroupsJSON   []string          `json:"notify_groups" gorm:"-"`
	NotifyGroupsObj    []UserGroup       `json:"notify_groups_obj" gorm:"-"`
	TargetIdent        string            `json:"target_ident"`
	TargetNote         string            `json:"target_note"`
	TriggerTime        int64             `json:"trigger_time"`
	TriggerValue       string            `json:"trigger_value"`
	RecoverTime        int64             `json:"recover_time"`
	LastEvalTime       int64             `json:"last_eval_time"`
	Tags               string            `json:"-"`
	TagsJSON           []string          `json:"tags" gorm:"-"`
	OriginalTags       string            `json:"-"`                       // for db
	OriginalTagsJSON   []string          `json:"original_tags"  gorm:"-"` // for fe
	Annotations        string            `json:"-"`
	AnnotationsJSON    map[string]string `json:"annotations" gorm:"-"` // for fe
	NotifyCurNumber    int               `json:"notify_cur_number"`    // notify: current number
	FirstTriggerTime   int64             `json:"first_trigger_time"`   // 连续告警的首次告警时间
	ExtraConfig        interface{}       `json:"extra_config" gorm:"-"`
}

func (e *AlertHisEvent) TableName() string {
	return "alert_his_event"
}

func (e *AlertHisEvent) Add(ctx *ctx.Context) error {
	return Insert(ctx, e)
}

func (e *AlertHisEvent) DB2FE() {
	e.NotifyChannelsJSON = strings.Fields(e.NotifyChannels)
	e.NotifyGroupsJSON = strings.Fields(e.NotifyGroups)
	e.CallbacksJSON = strings.Fields(e.Callbacks)
	e.TagsJSON = strings.Split(e.Tags, ",,")
	e.OriginalTagsJSON = strings.Split(e.OriginalTags, ",,")

	if len(e.Annotations) > 0 {
		err := json.Unmarshal([]byte(e.Annotations), &e.AnnotationsJSON)
		if err != nil {
			e.AnnotationsJSON = make(map[string]string)
			e.AnnotationsJSON["error"] = e.Annotations
		}
	}

	json.Unmarshal([]byte(e.RuleConfig), &e.RuleConfigJson)
}

func (e *AlertHisEvent) FillNotifyGroups(ctx *ctx.Context, cache map[int64]*UserGroup) error {
	// some user-group already deleted ?
	count := len(e.NotifyGroupsJSON)
	if count == 0 {
		e.NotifyGroupsObj = []UserGroup{}
		return nil
	}

	for i := range e.NotifyGroupsJSON {
		id, err := strconv.ParseInt(e.NotifyGroupsJSON[i], 10, 64)
		if err != nil {
			continue
		}

		ug, has := cache[id]
		if has {
			e.NotifyGroupsObj = append(e.NotifyGroupsObj, *ug)
			continue
		}

		ug, err = UserGroupGetById(ctx, id)
		if err != nil {
			return err
		}

		if ug != nil {
			e.NotifyGroupsObj = append(e.NotifyGroupsObj, *ug)
			cache[id] = ug
		}
	}

	return nil
}

<<<<<<< HEAD
func AlertHisEventTotal(
	ctx *ctx.Context, prods []string, bgids []int64, stime, etime int64, severity int,
	recovered int, dsIds []int64, cates []string, ruleId int64, query string) (int64, error) {
=======
// func (e *AlertHisEvent) FillTaskTplName(ctx *ctx.Context, cache map[int64]*UserGroup) error {

// }

func AlertHisEventTotal(ctx *ctx.Context, prods []string, bgids []int64, stime, etime int64, severity int, recovered int, dsIds []int64, cates []string, query string) (int64, error) {
>>>>>>> ec00f9dc
	session := DB(ctx).Model(&AlertHisEvent{}).Where("last_eval_time between ? and ?", stime, etime)

	if len(prods) > 0 {
		session = session.Where("rule_prod in ?", prods)
	}

	if len(bgids) > 0 {
		session = session.Where("group_id in ?", bgids)
	}

	if severity >= 0 {
		session = session.Where("severity = ?", severity)
	}

	if recovered >= 0 {
		session = session.Where("is_recovered = ?", recovered)
	}

	if len(dsIds) > 0 {
		session = session.Where("datasource_id in ?", dsIds)
	}

	if len(cates) > 0 {
		session = session.Where("cate in ?", cates)
	}

	if ruleId > 0 {
		session = session.Where("rule_id = ?", ruleId)
	}

	if query != "" {
		arr := strings.Fields(query)
		for i := 0; i < len(arr); i++ {
			qarg := "%" + arr[i] + "%"
			session = session.Where("rule_name like ? or tags like ?", qarg, qarg)
		}
	}

	return Count(session)
}

func AlertHisEventGets(ctx *ctx.Context, prods []string, bgids []int64, stime, etime int64,
	severity int, recovered int, dsIds []int64, cates []string, ruleId int64, query string,
	limit, offset int) ([]AlertHisEvent, error) {
	session := DB(ctx).Where("last_eval_time between ? and ?", stime, etime)

	if len(prods) != 0 {
		session = session.Where("rule_prod in ?", prods)
	}

	if len(bgids) > 0 {
		session = session.Where("group_id in ?", bgids)
	}

	if severity >= 0 {
		session = session.Where("severity = ?", severity)
	}

	if recovered >= 0 {
		session = session.Where("is_recovered = ?", recovered)
	}

	if len(dsIds) > 0 {
		session = session.Where("datasource_id in ?", dsIds)
	}

	if len(cates) > 0 {
		session = session.Where("cate in ?", cates)
	}

	if ruleId > 0 {
		session = session.Where("rule_id = ?", ruleId)
	}

	if query != "" {
		arr := strings.Fields(query)
		for i := 0; i < len(arr); i++ {
			qarg := "%" + arr[i] + "%"
			session = session.Where("rule_name like ? or tags like ?", qarg, qarg)
		}
	}

	var lst []AlertHisEvent
	err := session.Order("trigger_time desc, id desc").Limit(limit).Offset(offset).Find(&lst).Error

	if err == nil {
		for i := 0; i < len(lst); i++ {
			lst[i].DB2FE()
		}
	}

	return lst, err
}

func AlertHisEventGet(ctx *ctx.Context, where string, args ...interface{}) (*AlertHisEvent, error) {
	var lst []*AlertHisEvent
	err := DB(ctx).Where(where, args...).Find(&lst).Error
	if err != nil {
		return nil, err
	}

	if len(lst) == 0 {
		return nil, nil
	}

	lst[0].DB2FE()
	lst[0].FillNotifyGroups(ctx, make(map[int64]*UserGroup))

	return lst[0], nil
}

func AlertHisEventGetById(ctx *ctx.Context, id int64) (*AlertHisEvent, error) {
	return AlertHisEventGet(ctx, "id=?", id)
}

func (m *AlertHisEvent) UpdateFieldsMap(ctx *ctx.Context, fields map[string]interface{}) error {
	return DB(ctx).Model(m).Updates(fields).Error
}

func AlertHisEventUpgradeToV6(ctx *ctx.Context, dsm map[string]Datasource) error {
	var lst []*AlertHisEvent
	err := DB(ctx).Where("trigger_time > ?", time.Now().Unix()-3600*24*30).Limit(10000).Order("id desc").Find(&lst).Error
	if err != nil {
		return err
	}

	for i := 0; i < len(lst); i++ {
		ds, exists := dsm[lst[i].Cluster]
		if !exists {
			continue
		}
		lst[i].DatasourceId = ds.Id

		ruleConfig := PromRuleConfig{
			Queries: []PromQuery{
				{
					PromQl:   lst[i].PromQl,
					Severity: lst[i].Severity,
				},
			},
		}
		b, _ := json.Marshal(ruleConfig)
		lst[i].RuleConfig = string(b)

		if lst[i].RuleProd == "" {
			lst[i].RuleProd = METRIC
		}

		if lst[i].Cate == "" {
			lst[i].Cate = PROMETHEUS
		}

		err = lst[i].UpdateFieldsMap(ctx, map[string]interface{}{
			"datasource_id": lst[i].DatasourceId,
			"rule_config":   lst[i].RuleConfig,
			"rule_prod":     lst[i].RuleProd,
			"cate":          lst[i].Cate,
		})
		if err != nil {
			logger.Errorf("update alert rule:%d datasource ids failed, %v", lst[i].Id, err)
		}
	}
	return nil
}

func EventPersist(ctx *ctx.Context, event *AlertCurEvent) error {
	has, err := AlertCurEventExists(ctx, "hash=?", event.Hash)
	if err != nil {
		return fmt.Errorf("event_persist_check_exists_fail: %v rule_id=%d hash=%s", err, event.RuleId, event.Hash)
	}

	his := event.ToHis(ctx)

	// 不管是告警还是恢复，全量告警里都要记录
	if err := his.Add(ctx); err != nil {
		return fmt.Errorf("add his event error:%v", err)
	}

	if has {
		// 活跃告警表中有记录，删之
		err = AlertCurEventDelByHash(ctx, event.Hash)
		if err != nil {
			return fmt.Errorf("event_del_cur_fail: %v hash=%s", err, event.Hash)
		}

		if !event.IsRecovered {
			// 恢复事件，从活跃告警列表彻底删掉，告警事件，要重新加进来新的event
			// use his id as cur id
			event.Id = his.Id
			if event.Id > 0 {
				if err := event.Add(ctx); err != nil {
					return fmt.Errorf("add cur event err:%v", err)
				}
			}
		}

		// use his id as cur id
		event.Id = his.Id
		return nil
	}

	// use his id as cur id
	event.Id = his.Id

	if event.IsRecovered {
		// alert_cur_event表里没有数据，表示之前没告警，结果现在报了恢复，神奇....理论上不应该出现的
		return nil
	}

	if event.Id > 0 {
		if err := event.Add(ctx); err != nil {
			return fmt.Errorf("add cur event error:%v", err)
		}
	}

	return nil
}<|MERGE_RESOLUTION|>--- conflicted
+++ resolved
@@ -117,17 +117,13 @@
 	return nil
 }
 
-<<<<<<< HEAD
+// func (e *AlertHisEvent) FillTaskTplName(ctx *ctx.Context, cache map[int64]*UserGroup) error {
+
+// }
+
 func AlertHisEventTotal(
 	ctx *ctx.Context, prods []string, bgids []int64, stime, etime int64, severity int,
 	recovered int, dsIds []int64, cates []string, ruleId int64, query string) (int64, error) {
-=======
-// func (e *AlertHisEvent) FillTaskTplName(ctx *ctx.Context, cache map[int64]*UserGroup) error {
-
-// }
-
-func AlertHisEventTotal(ctx *ctx.Context, prods []string, bgids []int64, stime, etime int64, severity int, recovered int, dsIds []int64, cates []string, query string) (int64, error) {
->>>>>>> ec00f9dc
 	session := DB(ctx).Model(&AlertHisEvent{}).Where("last_eval_time between ? and ?", stime, etime)
 
 	if len(prods) > 0 {
