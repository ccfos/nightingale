--- conflicted
+++ resolved
@@ -614,12 +614,7 @@
 	if len(alertMute.SeveritiesJson) != 0 {
 		tx = tx.Where("severity IN (?)", alertMute.SeveritiesJson)
 	}
-<<<<<<< HEAD
-	if alertMute.Cate != "" {
-		tx = tx.Where("cate = ?", alertMute.Cate)
-	}
-=======
->>>>>>> fbcaafb0
+
 	if len(alertMute.DatasourceIdsJson) != 0 && !IsAllDatasource(alertMute.DatasourceIdsJson) {
 		tx = tx.Where("datasource_id IN (?)", alertMute.DatasourceIdsJson)
 	}
