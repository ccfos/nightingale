package models

import (
	"bytes"
	"encoding/json"
	"fmt"
	"strconv"
	"strings"
	"text/template"
	"time"

	"github.com/ccfos/nightingale/v6/pkg/ctx"
	"github.com/ccfos/nightingale/v6/pkg/poster"
	"github.com/ccfos/nightingale/v6/pkg/tplx"

	"github.com/toolkits/pkg/logger"
)

type AlertCurEvent struct {
<<<<<<< HEAD
	Id                 int64             `json:"id" gorm:"primaryKey"`
	Cate               string            `json:"cate"`
	Cluster            string            `json:"cluster"`
	DatasourceId       int64             `json:"datasource_id"`
	GroupId            int64             `json:"group_id"`   // busi group id
	GroupName          string            `json:"group_name"` // busi group name
	Hash               string            `json:"hash"`       // rule_id + vector_key
	RuleId             int64             `json:"rule_id"`
	RuleName           string            `json:"rule_name"`
	RuleNote           string            `json:"rule_note"`
	RuleProd           string            `json:"rule_prod"`
	RuleAlgo           string            `json:"rule_algo"`
	Severity           int               `json:"severity"`
	PromForDuration    int               `json:"prom_for_duration"`
	PromQl             string            `json:"prom_ql"`
	RuleConfig         string            `json:"-" gorm:"rule_config"` // rule config
	RuleConfigJson     interface{}       `json:"rule_config" gorm:"-"` // rule config for fe
	PromEvalInterval   int               `json:"prom_eval_interval"`
	Callbacks          string            `json:"-"`                  // for db
	CallbacksJSON      []string          `json:"callbacks" gorm:"-"` // for fe
	RunbookUrl         string            `json:"runbook_url"`
	NotifyRecovered    int               `json:"notify_recovered"`
	NotifyChannels     string            `json:"-"`                          // for db
	NotifyChannelsJSON []string          `json:"notify_channels" gorm:"-"`   // for fe
	NotifyGroups       string            `json:"-"`                          // for db
	NotifyGroupsJSON   []string          `json:"notify_groups" gorm:"-"`     // for fe
	NotifyGroupsObj    []*UserGroup      `json:"notify_groups_obj" gorm:"-"` // for fe
	TargetIdent        string            `json:"target_ident"`
	TargetNote         string            `json:"target_note"`
	TriggerTime        int64             `json:"trigger_time"`
	TriggerValue       string            `json:"trigger_value"`
	TriggerValues      string            `json:"trigger_values" gorm:"-"`
	Tags               string            `json:"-"`                         // for db
	TagsJSON           []string          `json:"tags" gorm:"-"`             // for fe
	TagsMap            map[string]string `json:"tags_map" gorm:"-"`         // for internal usage
	OriginalTags       string            `json:"-"`                         // for db
	OriginalTagsJSON   []string          `json:"original_tags" gorm:"-"`    // for fe
	Annotations        string            `json:"-"`                         //
	AnnotationsJSON    map[string]string `json:"annotations" gorm:"-"`      // for fe
	IsRecovered        bool              `json:"is_recovered" gorm:"-"`     // for notify.py
	NotifyUsersObj     []*User           `json:"notify_users_obj" gorm:"-"` // for notify.py
	LastEvalTime       int64             `json:"last_eval_time" gorm:"-"`   // for notify.py 上次计算的时间
	LastSentTime       int64             `json:"last_sent_time" gorm:"-"`   // 上次发送时间
	NotifyCurNumber    int               `json:"notify_cur_number"`         // notify: current number
	FirstTriggerTime   int64             `json:"first_trigger_time"`        // 连续告警的首次告警时间
	ExtraConfig        interface{}       `json:"extra_config" gorm:"-"`
	Status             int               `json:"status" gorm:"-"`
	Claimant           string            `json:"claimant" gorm:"-"`
	SubRuleId          int64             `json:"sub_rule_id" gorm:"-"`
	ExtraInfo          []string          `json:"extra_info" gorm:"-"`
	Target             *Target           `json:"target" gorm:"-"`
	RecoverConfig      RecoverConfig     `json:"recover_config" gorm:"-"`
	RuleHash           string            `json:"rule_hash" gorm:"-"`
=======
	Id                 int64               `json:"id" gorm:"primaryKey"`
	Cate               string              `json:"cate"`
	Cluster            string              `json:"cluster"`
	DatasourceId       int64               `json:"datasource_id"`
	GroupId            int64               `json:"group_id"`   // busi group id
	GroupName          string              `json:"group_name"` // busi group name
	Hash               string              `json:"hash"`       // rule_id + vector_key
	RuleId             int64               `json:"rule_id"`
	RuleName           string              `json:"rule_name"`
	RuleNote           string              `json:"rule_note"`
	RuleProd           string              `json:"rule_prod"`
	RuleAlgo           string              `json:"rule_algo"`
	Severity           int                 `json:"severity"`
	PromForDuration    int                 `json:"prom_for_duration"`
	PromQl             string              `json:"prom_ql"`
	RuleConfig         string              `json:"-" gorm:"rule_config"` // rule config
	RuleConfigJson     interface{}         `json:"rule_config" gorm:"-"` // rule config for fe
	PromEvalInterval   int                 `json:"prom_eval_interval"`
	Callbacks          string              `json:"-"`                  // for db
	CallbacksJSON      []string            `json:"callbacks" gorm:"-"` // for fe
	RunbookUrl         string              `json:"runbook_url"`
	NotifyRecovered    int                 `json:"notify_recovered"`
	NotifyChannels     string              `json:"-"`                          // for db
	NotifyChannelsJSON []string            `json:"notify_channels" gorm:"-"`   // for fe
	NotifyGroups       string              `json:"-"`                          // for db
	NotifyGroupsJSON   []string            `json:"notify_groups" gorm:"-"`     // for fe
	NotifyGroupsObj    []*UserGroup        `json:"notify_groups_obj" gorm:"-"` // for fe
	TargetIdent        string              `json:"target_ident"`
	TargetNote         string              `json:"target_note"`
	TriggerTime        int64               `json:"trigger_time"`
	TriggerValue       string              `json:"trigger_value"`
	TriggerValues      string              `json:"trigger_values" gorm:"-"`
	Tags               string              `json:"-"`                         // for db
	TagsJSON           []string            `json:"tags" gorm:"-"`             // for fe
	TagsMap            map[string]string   `json:"tags_map" gorm:"-"`         // for internal usage
	OriginalTags       string              `json:"-"`                         // for db
	OriginalTagsJSON   []string            `json:"original_tags" gorm:"-"`    // for fe
	Annotations        string              `json:"-"`                         //
	AnnotationsJSON    map[string]string   `json:"annotations" gorm:"-"`      // for fe
	IsRecovered        bool                `json:"is_recovered" gorm:"-"`     // for notify.py
	NotifyUsersObj     []*User             `json:"notify_users_obj" gorm:"-"` // for notify.py
	LastEvalTime       int64               `json:"last_eval_time" gorm:"-"`   // for notify.py 上次计算的时间
	LastSentTime       int64               `json:"last_sent_time" gorm:"-"`   // 上次发送时间
	NotifyCurNumber    int                 `json:"notify_cur_number"`         // notify: current number
	FirstTriggerTime   int64               `json:"first_trigger_time"`        // 连续告警的首次告警时间
	ExtraConfig        interface{}         `json:"extra_config" gorm:"-"`
	Status             int                 `json:"status" gorm:"-"`
	Claimant           string              `json:"claimant" gorm:"-"`
	SubRuleId          int64               `json:"sub_rule_id" gorm:"-"`
	ExtraInfo          []string            `json:"extra_info" gorm:"-"`
	Target             *Target             `json:"target" gorm:"-"`
	RecoverConfig      RecoverConfig       `json:"recover_config" gorm:"-"`
	ExtraInfoMap       []map[string]string `json:"extra_info_map" gorm:"-"`
>>>>>>> a812f144
}

func (e *AlertCurEvent) TableName() string {
	return "alert_cur_event"
}

func (e *AlertCurEvent) Add(ctx *ctx.Context) error {
	return Insert(ctx, e)
}

type AggrRule struct {
	Type  string
	Value string
}

func (e *AlertCurEvent) ParseRule(field string) error {
	f := e.GetField(field)
	f = strings.TrimSpace(f)

	if f == "" {
		return nil
	}

	if field == "annotations" {
		err := json.Unmarshal([]byte(e.Annotations), &e.AnnotationsJSON)
		if err != nil {
			logger.Warningf("ruleid:%d failed to parse annotations: %v", e.RuleId, err)
			e.AnnotationsJSON = make(map[string]string)
			e.AnnotationsJSON["error"] = e.Annotations
		}

		for k, v := range e.AnnotationsJSON {
			f = v
			var defs = []string{
				"{{$labels := .TagsMap}}",
				"{{$value := .TriggerValue}}",
			}

			text := strings.Join(append(defs, f), "")
			t, err := template.New(fmt.Sprint(e.RuleId)).Funcs(template.FuncMap(tplx.TemplateFuncMap)).Parse(text)
			if err != nil {
				e.AnnotationsJSON[k] = fmt.Sprintf("failed to parse annotations: %v", err)
				continue
			}

			var body bytes.Buffer
			err = t.Execute(&body, e)
			if err != nil {
				e.AnnotationsJSON[k] = fmt.Sprintf("failed to parse annotations: %v", err)
				continue
			}

			e.AnnotationsJSON[k] = body.String()
		}

		b, err := json.Marshal(e.AnnotationsJSON)
		if err != nil {
			e.AnnotationsJSON = make(map[string]string)
			e.AnnotationsJSON["error"] = fmt.Sprintf("failed to parse annotations: %v", err)
		} else {
			e.Annotations = string(b)
		}

		return nil
	}

	var defs = []string{
		"{{$labels := .TagsMap}}",
		"{{$value := .TriggerValue}}",
		"{{$annotations := .AnnotationsJSON}}",
	}

	text := strings.Join(append(defs, f), "")
	t, err := template.New(fmt.Sprint(e.RuleId)).Funcs(template.FuncMap(tplx.TemplateFuncMap)).Parse(text)
	if err != nil {
		return err
	}

	var body bytes.Buffer
	err = t.Execute(&body, e)
	if err != nil {
		return err
	}

	if field == "rule_name" {
		e.RuleName = body.String()
	}

	if field == "rule_note" {
		e.RuleNote = body.String()
	}

	return nil
}

func (e *AlertCurEvent) ParseURL(url string) (string, error) {

	f := strings.TrimSpace(url)

	if f == "" {
		return url, nil
	}

	var defs = []string{
		"{{$labels := .TagsMap}}",
		"{{$value := .TriggerValue}}",
		"{{$annotations := .AnnotationsJSON}}",
	}

	text := strings.Join(append(defs, f), "")
	t, err := template.New("callbackUrl" + fmt.Sprint(e.RuleId)).Funcs(template.FuncMap(tplx.TemplateFuncMap)).Parse(text)
	if err != nil {
		return url, nil
	}

	var body bytes.Buffer
	err = t.Execute(&body, e)
	if err != nil {
		return url, nil
	}

	return body.String(), nil
}

func (e *AlertCurEvent) GenCardTitle(rules []*AggrRule) string {
	arr := make([]string, len(rules))
	for i := 0; i < len(rules); i++ {
		rule := rules[i]

		if rule.Type == "field" {
			arr[i] = e.GetField(rule.Value)
		}

		if rule.Type == "tagkey" {
			arr[i] = e.GetTagValue(rule.Value)
		}

		if len(arr[i]) == 0 {
			arr[i] = "Null"
		}
	}
	return strings.Join(arr, "::")
}

func (e *AlertCurEvent) GetTagValue(tagkey string) string {
	for _, tag := range e.TagsJSON {
		i := strings.Index(tag, tagkey+"=")
		if i >= 0 {
			return tag[len(tagkey+"="):]
		}
	}
	return ""
}

func (e *AlertCurEvent) GetField(field string) string {
	switch field {
	case "cluster":
		return e.Cluster
	case "group_id":
		return fmt.Sprint(e.GroupId)
	case "group_name":
		return e.GroupName
	case "rule_id":
		return fmt.Sprint(e.RuleId)
	case "rule_name":
		return e.RuleName
	case "rule_note":
		return e.RuleNote
	case "severity":
		return fmt.Sprint(e.Severity)
	case "runbook_url":
		return e.RunbookUrl
	case "target_ident":
		return e.TargetIdent
	case "target_note":
		return e.TargetNote
	case "callbacks":
		return e.Callbacks
	case "annotations":
		return e.Annotations
	default:
		return ""
	}
}

func (e *AlertCurEvent) ToHis(ctx *ctx.Context) *AlertHisEvent {
	isRecovered := 0
	var recoverTime int64 = 0
	if e.IsRecovered {
		isRecovered = 1
		recoverTime = e.LastEvalTime
	}

	return &AlertHisEvent{
		IsRecovered:      isRecovered,
		Cate:             e.Cate,
		Cluster:          e.Cluster,
		DatasourceId:     e.DatasourceId,
		GroupId:          e.GroupId,
		GroupName:        e.GroupName,
		Hash:             e.Hash,
		RuleId:           e.RuleId,
		RuleName:         e.RuleName,
		RuleProd:         e.RuleProd,
		RuleAlgo:         e.RuleAlgo,
		RuleNote:         e.RuleNote,
		Severity:         e.Severity,
		PromForDuration:  e.PromForDuration,
		PromQl:           e.PromQl,
		PromEvalInterval: e.PromEvalInterval,
		RuleConfig:       e.RuleConfig,
		RuleConfigJson:   e.RuleConfigJson,
		Callbacks:        e.Callbacks,
		RunbookUrl:       e.RunbookUrl,
		NotifyRecovered:  e.NotifyRecovered,
		NotifyChannels:   e.NotifyChannels,
		NotifyGroups:     e.NotifyGroups,
		Annotations:      e.Annotations,
		AnnotationsJSON:  e.AnnotationsJSON,
		TargetIdent:      e.TargetIdent,
		TargetNote:       e.TargetNote,
		TriggerTime:      e.TriggerTime,
		TriggerValue:     e.TriggerValue,
		Tags:             e.Tags,
		OriginalTags:     e.OriginalTags,
		RecoverTime:      recoverTime,
		LastEvalTime:     e.LastEvalTime,
		NotifyCurNumber:  e.NotifyCurNumber,
		FirstTriggerTime: e.FirstTriggerTime,
	}
}

func (e *AlertCurEvent) DB2FE() error {
	e.NotifyChannelsJSON = strings.Fields(e.NotifyChannels)
	e.NotifyGroupsJSON = strings.Fields(e.NotifyGroups)
	e.CallbacksJSON = strings.Fields(e.Callbacks)
	e.TagsJSON = strings.Split(e.Tags, ",,")
	e.OriginalTagsJSON = strings.Split(e.OriginalTags, ",,")
	if err := json.Unmarshal([]byte(e.Annotations), &e.AnnotationsJSON); err != nil {
		return err
	}
	if err := json.Unmarshal([]byte(e.RuleConfig), &e.RuleConfigJson); err != nil {
		return err
	}
	return nil
}

func (e *AlertCurEvent) FE2DB() {
	e.NotifyChannels = strings.Join(e.NotifyChannelsJSON, " ")
	e.NotifyGroups = strings.Join(e.NotifyGroupsJSON, " ")
	e.Callbacks = strings.Join(e.CallbacksJSON, " ")
	e.Tags = strings.Join(e.TagsJSON, ",,")
	e.OriginalTags = strings.Join(e.OriginalTagsJSON, ",,")
	b, _ := json.Marshal(e.AnnotationsJSON)
	e.Annotations = string(b)

	b, _ = json.Marshal(e.RuleConfigJson)
	e.RuleConfig = string(b)

}

func (e *AlertCurEvent) DB2Mem() {
	e.IsRecovered = false
	e.NotifyGroupsJSON = strings.Fields(e.NotifyGroups)
	e.CallbacksJSON = strings.Fields(e.Callbacks)
	e.NotifyChannelsJSON = strings.Fields(e.NotifyChannels)
	e.TagsJSON = strings.Split(e.Tags, ",,")
	e.TagsMap = make(map[string]string)
	for i := 0; i < len(e.TagsJSON); i++ {
		pair := strings.TrimSpace(e.TagsJSON[i])
		if pair == "" {
			continue
		}

		arr := strings.SplitN(pair, "=", 2)
		if len(arr) != 2 {
			continue
		}

		e.TagsMap[arr[0]] = arr[1]
	}

	// 解决之前数据库中 FirstTriggerTime 为 0 的情况
	if e.FirstTriggerTime == 0 {
		e.FirstTriggerTime = e.TriggerTime
	}
}

func FillRuleConfigTplName(ctx *ctx.Context, ruleConfig string) (interface{}, bool) {
	var config RuleConfig
	err := json.Unmarshal([]byte(ruleConfig), &config)
	if err != nil {
		logger.Warningf("failed to unmarshal rule config: %v", err)
		return nil, false
	}

	if len(config.TaskTpls) == 0 {
		return nil, false
	}

	for i := 0; i < len(config.TaskTpls); i++ {
		tpl, err := TaskTplGetById(ctx, config.TaskTpls[i].TplId)
		if err != nil {
			logger.Warningf("failed to get task tpl by id:%d, %v", config.TaskTpls[i].TplId, err)
			return nil, false
		}

		if tpl == nil {
			logger.Warningf("task tpl not found by id:%d", config.TaskTpls[i].TplId)
			return nil, false
		}
		config.TaskTpls[i].TplName = tpl.Title
	}
	return config, true
}

// for webui
func (e *AlertCurEvent) FillNotifyGroups(ctx *ctx.Context, cache map[int64]*UserGroup) error {
	// some user-group already deleted ?
	count := len(e.NotifyGroupsJSON)
	if count == 0 {
		e.NotifyGroupsObj = []*UserGroup{}
		return nil
	}

	for i := range e.NotifyGroupsJSON {
		id, err := strconv.ParseInt(e.NotifyGroupsJSON[i], 10, 64)
		if err != nil {
			continue
		}

		ug, has := cache[id]
		if has {
			e.NotifyGroupsObj = append(e.NotifyGroupsObj, ug)
			continue
		}

		ug, err = UserGroupGetById(ctx, id)
		if err != nil {
			return err
		}

		if ug != nil {
			e.NotifyGroupsObj = append(e.NotifyGroupsObj, ug)
			cache[id] = ug
		}
	}

	return nil
}

func AlertCurEventTotal(ctx *ctx.Context, prods []string, bgids []int64, stime, etime int64,
	severity int, dsIds []int64, cates []string, ruleId int64, query string) (int64, error) {
	session := DB(ctx).Model(&AlertCurEvent{})
	if stime != 0 && etime != 0 {
		session = session.Where("trigger_time between ? and ?", stime, etime)
	}
	if len(prods) != 0 {
		session = session.Where("rule_prod in ?", prods)
	}

	if len(bgids) > 0 {
		session = session.Where("group_id in ?", bgids)
	}

	if severity >= 0 {
		session = session.Where("severity = ?", severity)
	}

	if len(dsIds) > 0 {
		session = session.Where("datasource_id in ?", dsIds)
	}

	if len(cates) > 0 {
		session = session.Where("cate in ?", cates)
	}

	if ruleId > 0 {
		session = session.Where("rule_id = ?", ruleId)
	}

	if query != "" {
		arr := strings.Fields(query)
		for i := 0; i < len(arr); i++ {
			qarg := "%" + arr[i] + "%"
			session = session.Where("rule_name like ? or tags like ?", qarg, qarg)
		}
	}

	return Count(session)
}

func AlertCurEventsGet(ctx *ctx.Context, prods []string, bgids []int64, stime, etime int64,
	severity int, dsIds []int64, cates []string, ruleId int64, query string, limit, offset int) (
	[]AlertCurEvent, error) {
	session := DB(ctx).Model(&AlertCurEvent{})
	if stime != 0 && etime != 0 {
		session = session.Where("trigger_time between ? and ?", stime, etime)
	}
	if len(prods) != 0 {
		session = session.Where("rule_prod in ?", prods)
	}

	if len(bgids) > 0 {
		session = session.Where("group_id in ?", bgids)
	}

	if severity >= 0 {
		session = session.Where("severity = ?", severity)
	}

	if len(dsIds) > 0 {
		session = session.Where("datasource_id in ?", dsIds)
	}

	if len(cates) > 0 {
		session = session.Where("cate in ?", cates)
	}

	if ruleId > 0 {
		session = session.Where("rule_id = ?", ruleId)
	}

	if query != "" {
		arr := strings.Fields(query)
		for i := 0; i < len(arr); i++ {
			qarg := "%" + arr[i] + "%"
			session = session.Where("rule_name like ? or tags like ?", qarg, qarg)
		}
	}

	var lst []AlertCurEvent
	err := session.Order("trigger_time desc").Limit(limit).Offset(offset).Find(&lst).Error

	if err == nil {
		for i := 0; i < len(lst); i++ {
			lst[i].DB2FE()
		}
	}

	return lst, err
}

func AlertCurEventCountByRuleId(ctx *ctx.Context, rids []int64, stime, etime int64) map[int64]int64 {
	type Row struct {
		RuleId int64
		Cnt    int64
	}
	var rows []Row
	err := DB(ctx).Model(&AlertCurEvent{}).Select("rule_id, count(*) as cnt").
		Where("trigger_time between ? and ?", stime, etime).Group("rule_id").Find(&rows).Error
	if err != nil {
		logger.Errorf("Failed to count group by rule_id: %v", err)
		return nil
	}

	curEventTotalByRid := make(map[int64]int64, len(rids))
	for _, r := range rows {
		curEventTotalByRid[r.RuleId] = r.Cnt
	}
	return curEventTotalByRid
}

func AlertCurEventDel(ctx *ctx.Context, ids []int64) error {
	if len(ids) == 0 {
		return nil
	}

	return DB(ctx).Where("id in ?", ids).Delete(&AlertCurEvent{}).Error
}

func AlertCurEventDelByHash(ctx *ctx.Context, hash string) error {
	if !ctx.IsCenter {
		_, err := poster.GetByUrls[string](ctx, "/v1/n9e/alert-cur-events-del-by-hash?hash="+hash)
		return err
	}

	return DB(ctx).Where("hash = ?", hash).Delete(&AlertCurEvent{}).Error
}

func AlertCurEventExists(ctx *ctx.Context, where string, args ...interface{}) (bool, error) {
	return Exists(DB(ctx).Model(&AlertCurEvent{}).Where(where, args...))
}

func AlertCurEventGet(ctx *ctx.Context, where string, args ...interface{}) (*AlertCurEvent, error) {
	var lst []*AlertCurEvent
	err := DB(ctx).Where(where, args...).Find(&lst).Error
	if err != nil {
		return nil, err
	}

	if len(lst) == 0 {
		return nil, nil
	}

	lst[0].DB2FE()
	lst[0].FillNotifyGroups(ctx, make(map[int64]*UserGroup))

	return lst[0], nil
}

func AlertCurEventGetById(ctx *ctx.Context, id int64) (*AlertCurEvent, error) {
	return AlertCurEventGet(ctx, "id=?", id)
}

type AlertNumber struct {
	GroupId    int64
	GroupCount int64
}

// for busi_group list page
func AlertNumbers(ctx *ctx.Context, bgids []int64) (map[int64]int64, error) {
	ret := make(map[int64]int64)
	if len(bgids) == 0 {
		return ret, nil
	}

	var arr []AlertNumber
	err := DB(ctx).Model(&AlertCurEvent{}).Select("group_id", "count(*) as group_count").Where("group_id in ?", bgids).Group("group_id").Find(&arr).Error
	if err != nil {
		return nil, err
	}

	for i := 0; i < len(arr); i++ {
		ret[arr[i].GroupId] = arr[i].GroupCount
	}

	return ret, nil
}

func AlertCurEventGetByIds(ctx *ctx.Context, ids []int64) ([]*AlertCurEvent, error) {
	var lst []*AlertCurEvent

	if len(ids) == 0 {
		return lst, nil
	}

	err := DB(ctx).Where("id in ?", ids).Order("trigger_time desc").Find(&lst).Error
	if err == nil {
		for i := 0; i < len(lst); i++ {
			lst[i].DB2FE()
		}
	}

	return lst, err
}

func AlertCurEventGetByRuleIdAndDsId(ctx *ctx.Context, ruleId int64, datasourceId int64) ([]*AlertCurEvent, error) {
	if !ctx.IsCenter {
		lst, err := poster.GetByUrls[[]*AlertCurEvent](ctx, "/v1/n9e/alert-cur-events-get-by-rid?rid="+strconv.FormatInt(ruleId, 10)+"&dsid="+strconv.FormatInt(datasourceId, 10))
		if err == nil {
			for i := 0; i < len(lst); i++ {
				lst[i].FE2DB()
			}
		}
		return lst, err
	}

	var lst []*AlertCurEvent
	err := DB(ctx).Where("rule_id=? and datasource_id = ?", ruleId, datasourceId).Find(&lst).Error
	if err == nil {
		for i := 0; i < len(lst); i++ {
			lst[i].DB2FE()
		}
	}
	return lst, err
}

func AlertCurEventGetMap(ctx *ctx.Context, cluster string) (map[int64]map[string]struct{}, error) {
	session := DB(ctx).Model(&AlertCurEvent{})
	if cluster != "" {
		session = session.Where("datasource_id = ?", cluster)
	}

	var lst []*AlertCurEvent
	err := session.Select("rule_id", "hash").Find(&lst).Error
	if err != nil {
		return nil, err
	}

	ret := make(map[int64]map[string]struct{})
	for i := 0; i < len(lst); i++ {
		rid := lst[i].RuleId
		hash := lst[i].Hash
		if _, has := ret[rid]; has {
			ret[rid][hash] = struct{}{}
		} else {
			ret[rid] = make(map[string]struct{})
			ret[rid][hash] = struct{}{}
		}
	}

	return ret, nil
}

func (e *AlertCurEvent) UpdateFieldsMap(ctx *ctx.Context, fields map[string]interface{}) error {
	return DB(ctx).Model(e).Updates(fields).Error
}

func AlertCurEventUpgradeToV6(ctx *ctx.Context, dsm map[string]Datasource) error {
	var lst []*AlertCurEvent
	err := DB(ctx).Where("trigger_time > ?", time.Now().Unix()-3600*24*30).Find(&lst).Error
	if err != nil {
		return err
	}

	for i := 0; i < len(lst); i++ {
		ds, exists := dsm[lst[i].Cluster]
		if !exists {
			continue
		}
		lst[i].DatasourceId = ds.Id

		ruleConfig := PromRuleConfig{
			Queries: []PromQuery{
				{
					PromQl:   lst[i].PromQl,
					Severity: lst[i].Severity,
				},
			},
		}
		b, _ := json.Marshal(ruleConfig)
		lst[i].RuleConfig = string(b)

		if lst[i].RuleProd == "" {
			lst[i].RuleProd = METRIC
		}

		if lst[i].Cate == "" {
			lst[i].Cate = PROMETHEUS
		}

		err = lst[i].UpdateFieldsMap(ctx, map[string]interface{}{
			"datasource_id": lst[i].DatasourceId,
			"rule_config":   lst[i].RuleConfig,
			"rule_prod":     lst[i].RuleProd,
			"cate":          lst[i].Cate,
		})

		if err != nil {
			logger.Errorf("update alert rule:%d datasource ids failed, %v", lst[i].Id, err)
		}
	}
	return nil
}

// AlertCurEventGetsFromAlertMute find current events from db.
func AlertCurEventGetsFromAlertMute(ctx *ctx.Context, alertMute *AlertMute) ([]*AlertCurEvent, error) {
	var lst []*AlertCurEvent

	tx := DB(ctx).Where("group_id = ?", alertMute.GroupId)

	if len(alertMute.SeveritiesJson) != 0 {
		tx = tx.Where("severity IN (?)", alertMute.SeveritiesJson)
	}
	if len(alertMute.DatasourceIdsJson) != 0 && !IsAllDatasource(alertMute.DatasourceIdsJson) {
		tx = tx.Where("datasource_id IN (?)", alertMute.DatasourceIdsJson)
	}

	err := tx.Order("id desc").Find(&lst).Error
	return lst, err
}

func AlertCurEventStatistics(ctx *ctx.Context, stime time.Time) map[string]interface{} {
	stime24HoursAgoUnix := stime.Add(-24 * time.Hour).Unix()
	//Beginning of today
	stimeMidnightUnix := time.Date(stime.Year(), stime.Month(), stime.Day(), 0, 0, 0, 0, stime.Location()).Unix()
	///Monday of the current week, starting at 00:00
	daysToMonday := (int(stime.Weekday()) - 1 + 7) % 7 // (DayOfTheWeek - Monday(1) + DaysAWeek(7))/DaysAWeek(7)
	stimeOneWeekAgoUnix := time.Date(stime.Year(), stime.Month(), stime.Day()-daysToMonday, 0, 0, 0, 0, stime.Location()).Unix()

	var err error
	res := make(map[string]interface{})

	res["total"], err = Count(DB(ctx).Model(&AlertCurEvent{}))
	if err != nil {
		logger.Debugf("count alert current rule failed(total), %v", err)
	}

	res["total_24_ago"], err = Count(DB(ctx).Model(&AlertCurEvent{}).Where("trigger_time < ?", stime24HoursAgoUnix))
	if err != nil {
		logger.Debugf("count alert current rule failed(total_24ago), %v", err)
	}

	res["total_today"], err = Count(DB(ctx).Model(&AlertHisEvent{}).Where("trigger_time >= ? and is_recovered = ? ", stimeMidnightUnix, 0))
	if err != nil {
		logger.Debugf("count alert his rule failed(total_today), %v", err)
	}

	res["total_week"], err = Count(DB(ctx).Model(&AlertHisEvent{}).Where("trigger_time >= ? and is_recovered = ? ", stimeOneWeekAgoUnix, 0))
	if err != nil {
		logger.Debugf("count alert his rule failed(total_today), %v", err)
	}

	return res
}<|MERGE_RESOLUTION|>--- conflicted
+++ resolved
@@ -17,7 +17,6 @@
 )
 
 type AlertCurEvent struct {
-<<<<<<< HEAD
 	Id                 int64             `json:"id" gorm:"primaryKey"`
 	Cate               string            `json:"cate"`
 	Cluster            string            `json:"cluster"`
@@ -71,61 +70,7 @@
 	Target             *Target           `json:"target" gorm:"-"`
 	RecoverConfig      RecoverConfig     `json:"recover_config" gorm:"-"`
 	RuleHash           string            `json:"rule_hash" gorm:"-"`
-=======
-	Id                 int64               `json:"id" gorm:"primaryKey"`
-	Cate               string              `json:"cate"`
-	Cluster            string              `json:"cluster"`
-	DatasourceId       int64               `json:"datasource_id"`
-	GroupId            int64               `json:"group_id"`   // busi group id
-	GroupName          string              `json:"group_name"` // busi group name
-	Hash               string              `json:"hash"`       // rule_id + vector_key
-	RuleId             int64               `json:"rule_id"`
-	RuleName           string              `json:"rule_name"`
-	RuleNote           string              `json:"rule_note"`
-	RuleProd           string              `json:"rule_prod"`
-	RuleAlgo           string              `json:"rule_algo"`
-	Severity           int                 `json:"severity"`
-	PromForDuration    int                 `json:"prom_for_duration"`
-	PromQl             string              `json:"prom_ql"`
-	RuleConfig         string              `json:"-" gorm:"rule_config"` // rule config
-	RuleConfigJson     interface{}         `json:"rule_config" gorm:"-"` // rule config for fe
-	PromEvalInterval   int                 `json:"prom_eval_interval"`
-	Callbacks          string              `json:"-"`                  // for db
-	CallbacksJSON      []string            `json:"callbacks" gorm:"-"` // for fe
-	RunbookUrl         string              `json:"runbook_url"`
-	NotifyRecovered    int                 `json:"notify_recovered"`
-	NotifyChannels     string              `json:"-"`                          // for db
-	NotifyChannelsJSON []string            `json:"notify_channels" gorm:"-"`   // for fe
-	NotifyGroups       string              `json:"-"`                          // for db
-	NotifyGroupsJSON   []string            `json:"notify_groups" gorm:"-"`     // for fe
-	NotifyGroupsObj    []*UserGroup        `json:"notify_groups_obj" gorm:"-"` // for fe
-	TargetIdent        string              `json:"target_ident"`
-	TargetNote         string              `json:"target_note"`
-	TriggerTime        int64               `json:"trigger_time"`
-	TriggerValue       string              `json:"trigger_value"`
-	TriggerValues      string              `json:"trigger_values" gorm:"-"`
-	Tags               string              `json:"-"`                         // for db
-	TagsJSON           []string            `json:"tags" gorm:"-"`             // for fe
-	TagsMap            map[string]string   `json:"tags_map" gorm:"-"`         // for internal usage
-	OriginalTags       string              `json:"-"`                         // for db
-	OriginalTagsJSON   []string            `json:"original_tags" gorm:"-"`    // for fe
-	Annotations        string              `json:"-"`                         //
-	AnnotationsJSON    map[string]string   `json:"annotations" gorm:"-"`      // for fe
-	IsRecovered        bool                `json:"is_recovered" gorm:"-"`     // for notify.py
-	NotifyUsersObj     []*User             `json:"notify_users_obj" gorm:"-"` // for notify.py
-	LastEvalTime       int64               `json:"last_eval_time" gorm:"-"`   // for notify.py 上次计算的时间
-	LastSentTime       int64               `json:"last_sent_time" gorm:"-"`   // 上次发送时间
-	NotifyCurNumber    int                 `json:"notify_cur_number"`         // notify: current number
-	FirstTriggerTime   int64               `json:"first_trigger_time"`        // 连续告警的首次告警时间
-	ExtraConfig        interface{}         `json:"extra_config" gorm:"-"`
-	Status             int                 `json:"status" gorm:"-"`
-	Claimant           string              `json:"claimant" gorm:"-"`
-	SubRuleId          int64               `json:"sub_rule_id" gorm:"-"`
-	ExtraInfo          []string            `json:"extra_info" gorm:"-"`
-	Target             *Target             `json:"target" gorm:"-"`
-	RecoverConfig      RecoverConfig       `json:"recover_config" gorm:"-"`
 	ExtraInfoMap       []map[string]string `json:"extra_info_map" gorm:"-"`
->>>>>>> a812f144
 }
 
 func (e *AlertCurEvent) TableName() string {
