--- conflicted
+++ resolved
@@ -50,10 +50,7 @@
 	TriggerTime        int64               `json:"trigger_time"`
 	TriggerValue       string              `json:"trigger_value"`
 	TriggerValues      string              `json:"trigger_values" gorm:"-"`
-<<<<<<< HEAD
 	TriggerValuesJson  EventTriggerValues  `json:"trigger_values_json" gorm:"-"`
-=======
->>>>>>> 643c6c99
 	Tags               string              `json:"-"`                         // for db
 	TagsJSON           []string            `json:"tags" gorm:"-"`             // for fe
 	TagsMap            map[string]string   `json:"tags_map" gorm:"-"`         // for internal usage
