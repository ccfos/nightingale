package models

import (
	"encoding/json"
	"fmt"
	"regexp"
	"strings"
	"time"

	"github.com/ccfos/nightingale/v6/pkg/ctx"
	"github.com/ccfos/nightingale/v6/pkg/ormx"
	"github.com/ccfos/nightingale/v6/pkg/poster"
	"github.com/toolkits/pkg/logger"

	"github.com/pkg/errors"
)

type TagFilter struct {
	Key    string              `json:"key"`   // tag key
	Func   string              `json:"func"`  // `==` | `=~` | `in` | `!=` | `!~` | `not in`
	Value  string              `json:"value"` // tag value
	Regexp *regexp.Regexp      // parse value to regexp if func = '=~' or '!~'
	Vset   map[string]struct{} // parse value to regexp if func = 'in' or 'not in'
}

func GetTagFilters(jsonArr ormx.JSONArr) ([]TagFilter, error) {
<<<<<<< HEAD
	bFilters := make([]TagFilter, 0)
	if jsonArr == nil {
		return nil, nil
	}
=======
	if jsonArr == nil || len([]byte(jsonArr)) == 0 {
		return []TagFilter{}, nil
	}

	bFilters := make([]TagFilter, 0)
>>>>>>> 03cca642
	err := json.Unmarshal(jsonArr, &bFilters)
	if err != nil {
		return nil, err
	}
	for i := 0; i < len(bFilters); i++ {
		if bFilters[i].Func == "=~" || bFilters[i].Func == "!~" {
			bFilters[i].Regexp, err = regexp.Compile(bFilters[i].Value)
			if err != nil {
				return nil, err
			}
		} else if bFilters[i].Func == "in" || bFilters[i].Func == "not in" {
			arr := strings.Fields(bFilters[i].Value)
			bFilters[i].Vset = make(map[string]struct{})
			for j := 0; j < len(arr); j++ {
				bFilters[i].Vset[arr[j]] = struct{}{}
			}
		}
	}

	return bFilters, nil
}

const TimeRange int = 0
const Periodic int = 1

type AlertMute struct {
	Id                int64          `json:"id" gorm:"primaryKey"`
	GroupId           int64          `json:"group_id"`
	Note              string         `json:"note"`
	Cate              string         `json:"cate"`
	Prod              string         `json:"prod"`
	DatasourceIds     string         `json:"-" gorm:"datasource_ids"` // datasource ids
	DatasourceIdsJson []int64        `json:"datasource_ids" gorm:"-"` // for fe
	Cluster           string         `json:"cluster"`                 // take effect by clusters, seperated by space
	Tags              ormx.JSONArr   `json:"tags"`
	Cause             string         `json:"cause"`
	Btime             int64          `json:"btime"`
	Etime             int64          `json:"etime"`
	Disabled          int            `json:"disabled"` // 0: enabled, 1: disabled
	CreateBy          string         `json:"create_by"`
	UpdateBy          string         `json:"update_by"`
	CreateAt          int64          `json:"create_at"`
	UpdateAt          int64          `json:"update_at"`
	ITags             []TagFilter    `json:"-" gorm:"-"`     // inner tags
	MuteTimeType      int            `json:"mute_time_type"` //  0: mute by time range, 1: mute by periodic time
	PeriodicMutes     string         `json:"-" gorm:"periodic_mutes"`
	PeriodicMutesJson []PeriodicMute `json:"periodic_mutes" gorm:"-"`
	Severities        string         `json:"-" gorm:"severities"`
	SeveritiesJson    []int          `json:"severities" gorm:"-"`
}

type PeriodicMute struct {
	EnableStime      string `json:"enable_stime"`        // split by space: "00:00 10:00 12:00"
	EnableEtime      string `json:"enable_etime"`        // split by space: "00:00 10:00 12:00"
	EnableDaysOfWeek string `json:"enable_days_of_week"` // eg: "0 1 2 3 4 5 6"
}

func (m *AlertMute) TableName() string {
	return "alert_mute"
}

func AlertMuteGetById(ctx *ctx.Context, id int64) (*AlertMute, error) {
	return AlertMuteGet(ctx, "id=?", id)
}

func AlertMuteGet(ctx *ctx.Context, where string, args ...interface{}) (*AlertMute, error) {
	var lst []*AlertMute
	err := DB(ctx).Where(where, args...).Find(&lst).Error
	if err != nil {
		return nil, err
	}

	if len(lst) == 0 {
		return nil, nil
	}
	err = lst[0].DB2FE()
	return lst[0], err
}

func AlertMuteGets(ctx *ctx.Context, prods []string, bgid int64, query string) (lst []AlertMute, err error) {
	session := DB(ctx)

	if bgid != -1 {
		session = session.Where("group_id = ?", bgid)
	}

	if len(prods) > 0 {
		session = session.Where("prod in (?)", prods)
	}

	if query != "" {
		arr := strings.Fields(query)
		for i := 0; i < len(arr); i++ {
			qarg := "%" + arr[i] + "%"
			session = session.Where("cause like ?", qarg)
		}
	}

	err = session.Order("id desc").Find(&lst).Error
	for i := 0; i < len(lst); i++ {
		lst[i].DB2FE()
	}
	return
}

func AlertMuteGetsByBG(ctx *ctx.Context, groupId int64) (lst []AlertMute, err error) {
	err = DB(ctx).Where("group_id=?", groupId).Order("id desc").Find(&lst).Error
	for i := 0; i < len(lst); i++ {
		lst[i].DB2FE()
	}
	return
}

func (m *AlertMute) Verify() error {
	if m.GroupId < 0 {
		return errors.New("group_id invalid")
	}

	if IsAllDatasource(m.DatasourceIdsJson) {
		m.DatasourceIdsJson = []int64{0}
	}

	if m.Etime <= m.Btime {
		return fmt.Errorf("oops... etime(%d) <= btime(%d)", m.Etime, m.Btime)
	}

	if err := m.Parse(); err != nil {
		return err
	}

	if len(m.ITags) == 0 {
		return errors.New("tags is blank")
	}

	return nil
}

func (m *AlertMute) Parse() error {
	var err error
	m.ITags, err = GetTagFilters(m.Tags)
	if err != nil {
		return err
	}

	return nil
}

func (m *AlertMute) Add(ctx *ctx.Context) error {
	if err := m.Verify(); err != nil {
		return err
	}

	if err := m.FE2DB(); err != nil {
		return err
	}

	now := time.Now().Unix()
	m.CreateAt = now
	m.UpdateAt = now
	return Insert(ctx, m)
}

func (m *AlertMute) Update(ctx *ctx.Context, arm AlertMute) error {

	arm.Id = m.Id
	arm.GroupId = m.GroupId
	arm.CreateAt = m.CreateAt
	arm.CreateBy = m.CreateBy
	arm.UpdateAt = time.Now().Unix()

	err := arm.Verify()
	if err != nil {
		return err
	}

	if err := arm.FE2DB(); err != nil {
		return err
	}

	return DB(ctx).Model(m).Select("*").Updates(arm).Error
}

func (m *AlertMute) FE2DB() error {
	idsBytes, err := json.Marshal(m.DatasourceIdsJson)
	if err != nil {
		return err
	}
	m.DatasourceIds = string(idsBytes)

	periodicMutesBytes, err := json.Marshal(m.PeriodicMutesJson)
	if err != nil {
		return err
	}
	m.PeriodicMutes = string(periodicMutesBytes)

	if len(m.SeveritiesJson) > 0 {
		severtiesBytes, err := json.Marshal(m.SeveritiesJson)
		if err != nil {
			return err
		}
		m.Severities = string(severtiesBytes)
	}

	return nil
}

func (m *AlertMute) DB2FE() error {
	err := json.Unmarshal([]byte(m.DatasourceIds), &m.DatasourceIdsJson)
	if err != nil {
		return err
	}
	err = json.Unmarshal([]byte(m.PeriodicMutes), &m.PeriodicMutesJson)
	if err != nil {
		return err
	}

	if m.Severities != "" {
		err = json.Unmarshal([]byte(m.Severities), &m.SeveritiesJson)
		if err != nil {
			return err
		}
	}

	return err
}

func (m *AlertMute) UpdateFieldsMap(ctx *ctx.Context, fields map[string]interface{}) error {
	return DB(ctx).Model(m).Updates(fields).Error
}

func AlertMuteDel(ctx *ctx.Context, ids []int64) error {
	if len(ids) == 0 {
		return nil
	}
	return DB(ctx).Where("id in ?", ids).Delete(new(AlertMute)).Error
}

func AlertMuteStatistics(ctx *ctx.Context) (*Statistics, error) {
	var stats []*Statistics
	if !ctx.IsCenter {
		s, err := poster.GetByUrls[*Statistics](ctx, "/v1/n9e/statistic?name=alert_mute")
		return s, err
	}

	// clean expired first
	buf := int64(30)
	err := DB(ctx).Where("etime < ? and mute_time_type = 0", time.Now().Unix()-buf).Delete(new(AlertMute)).Error
	if err != nil {
		return nil, err
	}

	session := DB(ctx).Model(&AlertMute{}).Select("count(*) as total", "max(update_at) as last_updated")

	err = session.Find(&stats).Error
	if err != nil {
		return nil, err
	}

	return stats[0], nil
}

func AlertMuteGetsAll(ctx *ctx.Context) ([]*AlertMute, error) {
	// get my cluster's mutes
	var lst []*AlertMute
	if !ctx.IsCenter {
		lst, err := poster.GetByUrls[[]*AlertMute](ctx, "/v1/n9e/alert-mutes")
		if err != nil {
			return nil, err
		}
		for i := 0; i < len(lst); i++ {
			lst[i].FE2DB()
		}
		return lst, err
	}

	session := DB(ctx).Model(&AlertMute{})

	err := session.Find(&lst).Error
	if err != nil {
		return nil, err
	}

	for i := 0; i < len(lst); i++ {
		lst[i].DB2FE()
	}

	return lst, err
}

func AlertMuteUpgradeToV6(ctx *ctx.Context, dsm map[string]Datasource) error {
	var lst []*AlertMute
	err := DB(ctx).Find(&lst).Error
	if err != nil {
		return err
	}

	for i := 0; i < len(lst); i++ {
		var ids []int64
		if lst[i].Cluster == "$all" {
			ids = append(ids, 0)
		} else {
			clusters := strings.Fields(lst[i].Cluster)
			for j := 0; j < len(clusters); j++ {
				if ds, exists := dsm[clusters[j]]; exists {
					ids = append(ids, ds.Id)
				}
			}
		}

		b, err := json.Marshal(ids)
		if err != nil {
			continue
		}
		lst[i].DatasourceIds = string(b)

		if lst[i].Prod == "" {
			lst[i].Prod = METRIC
		}

		if lst[i].Cate == "" {
			lst[i].Cate = PROMETHEUS
		}

		err = lst[i].UpdateFieldsMap(ctx, map[string]interface{}{
			"datasource_ids": lst[i].DatasourceIds,
			"prod":           lst[i].Prod,
			"cate":           lst[i].Cate,
		})
		if err != nil {
			logger.Errorf("update alert rule:%d datasource ids failed, %v", lst[i].Id, err)
		}
	}
	return nil
}<|MERGE_RESOLUTION|>--- conflicted
+++ resolved
@@ -24,18 +24,11 @@
 }
 
 func GetTagFilters(jsonArr ormx.JSONArr) ([]TagFilter, error) {
-<<<<<<< HEAD
-	bFilters := make([]TagFilter, 0)
-	if jsonArr == nil {
-		return nil, nil
-	}
-=======
 	if jsonArr == nil || len([]byte(jsonArr)) == 0 {
 		return []TagFilter{}, nil
 	}
 
 	bFilters := make([]TagFilter, 0)
->>>>>>> 03cca642
 	err := json.Unmarshal(jsonArr, &bFilters)
 	if err != nil {
 		return nil, err
