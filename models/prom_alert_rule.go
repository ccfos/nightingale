--- conflicted
+++ resolved
@@ -55,7 +55,6 @@
 		}
 	}
 
-<<<<<<< HEAD
 	ar := AlertRule{
 		Name:             rule.Alert,
 		Severity:         severity,
@@ -65,18 +64,6 @@
 		PromEvalInterval: convertInterval(interval),
 		EnableStimeJSON:  "00:00",
 		EnableEtimeJSON:  "23:59",
-=======
-	return AlertRule{
-		Name:              ruleName,
-		Severity:          severity,
-		DatasourceIdsJson: datasouceIds,
-		Disabled:          disabled,
-		PromForDuration:   convertInterval(rule.For),
-		PromQl:            rule.Expr,
-		PromEvalInterval:  convertInterval(interval),
-		EnableStimeJSON:   "00:00",
-		EnableEtimeJSON:   "23:59",
->>>>>>> d9cac65a
 		EnableDaysOfWeekJSON: []string{
 			"1", "2", "3", "4", "5", "6", "0",
 		},
