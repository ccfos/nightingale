package models

import (
<<<<<<< HEAD
	"github.com/ccfos/nightingale/v6/pkg/ctx"
	"github.com/ccfos/nightingale/v6/pkg/poster"
=======
	"time"

	"github.com/ccfos/nightingale/v6/pkg/ctx"
	"github.com/pkg/errors"
	"github.com/toolkits/pkg/logger"
>>>>>>> aff56824
)

// MessageTemplate 消息模板结构
type MessageTemplate struct {
	ID           int64             `json:"id" gorm:"primarykey"`
<<<<<<< HEAD
	Name         string            `json:"name"`    // 模板名称
	Ident        string            `json:"ident"`   // 模板标识
	Content      map[string]string `json:"content"` // 模板内容
	UserGroupIds []int64           `json:"user_group_ids"`
}

func (m *MessageTemplate) TableName() string {
	return "message_template"
}

func MessageTemplateStatistics(ctx *ctx.Context) (*Statistics, error) {
	if !ctx.IsCenter {
		s, err := poster.GetByUrls[*Statistics](ctx, "/v1/n9e/statistic?name=message_template")
		return s, err
	}

	session := DB(ctx).Model(&MessageTemplate{}).Select("count(*) as total", "max(update_at) as last_updated")

	var stats []*Statistics
	err := session.Find(&stats).Error
	if err != nil {
		return nil, err
	}

	return stats[0], nil
}

func MessageTemplateGetsAll(ctx *ctx.Context) ([]*MessageTemplate, error) {
	if !ctx.IsCenter {
		templates, err := poster.GetByUrls[[]*MessageTemplate](ctx, "/v1/n9e/message-templates")
		return templates, err
	}

	var templates []*MessageTemplate
	err := DB(ctx).Find(&templates).Error
	if err != nil {
		return nil, err
	}

	return templates, nil
}

func MessageTemplateGets(ctx *ctx.Context, id int64, name, ident string) ([]*MessageTemplate, error) {
	session := DB(ctx)

	if id != 0 {
		session = session.Where("id = ?", id)
	}

	if name != "" {
		session = session.Where("name = ?", name)
	}

	if ident != "" {
		session = session.Where("ident = ?", ident)
	}

	var templates []*MessageTemplate
	err := session.Find(&templates).Error

	return templates, err
=======
	Name         string            `json:"name"`                           // 模板名称
	Ident        string            `json:"ident"`                          // 模板标识
	Content      map[string]string `json:"content" gorm:"serializer:json"` // 模板内容
	UserGroupIds []int64           `json:"user_group_ids" gorm:"serializer:json"`
	Private      int               `json:"private"` // 0-公开 1-私有
	CreateAt     int64             `json:"create_at"`
	CreateBy     string            `json:"create_by"`
	UpdateAt     int64             `json:"update_at"`
	UpdateBy     string            `json:"update_by"`
}

type HTTPConfig struct {
	Type     string `json:"type"`
	IsGlobal bool   `json:"is_global"`
	Name     string `json:"name"`
	Ident    string `json:"ident"`
	Note     string `json:"note"` // 备注

	Enabled     bool              `json:"enabled"`     // 是否启用
	URL         string            `json:"url"`         // 回调URL
	Method      string            `json:"method"`      // HTTP方法
	Headers     map[string]string `json:"headers"`     // 请求头
	Timeout     int               `json:"timeout"`     // 超时时间(毫秒)
	Concurrency int               `json:"concurrency"` // 并发度
	RetryTimes  int               `json:"retryTimes"`  // 重试次数
	RetryDelay  int               `json:"retryDelay"`  // 重试间隔(毫秒)
	SkipVerify  bool              `json:"skipVerify"`  // 跳过SSL校验
	Proxy       string            `json:"proxy"`       // 代理地址

	// 请求参数配置
	EnableParams bool              `json:"enableParams"` // 启用Params参数
	Params       map[string]string `json:"params"`       // URL参数

	// 请求体配置
	EnableBody bool   `json:"enableBody"` // 启用Body
	Body       string `json:"body"`       // 请求体内容
}

func (t *MessageTemplate) TableName() string {
	return "message_template"
}

func (t *MessageTemplate) Verify() error {
	if t.Name == "" {
		return errors.New("template name cannot be empty")
	}

	if t.Ident == "" {
		return errors.New("template identifier cannot be empty")
	}

	if len(t.Content) == 0 {
		return errors.New("template content cannot be empty")
	}

	for key, value := range t.Content {
		if key == "" || value == "" {
			return errors.New("template content cannot have empty keys or values")
		}
	}

	if t.Private == 1 && len(t.UserGroupIds) == 0 {
		return errors.New("user group IDs of private msg tpl cannot be empty")
	}

	if t.Private != 0 && t.Private != 1 {
		return errors.New("private flag must be 0 or 1")
	}

	return nil
}

func (t *MessageTemplate) Update(ctx *ctx.Context, ref MessageTemplate) error {
	// ref.FE2DB()
	if t.Ident != ref.Ident {
		return errors.New("cannot update ident")
	}

	ref.ID = t.ID
	ref.CreateAt = t.CreateAt
	ref.CreateBy = t.CreateBy
	ref.UpdateAt = time.Now().Unix()

	err := ref.Verify()
	if err != nil {
		return err
	}
	return DB(ctx).Model(t).Select("*").Updates(ref).Error
}

func MessageTemplateGet(ctx *ctx.Context, where string, args ...interface{}) (*MessageTemplate, error) {
	lst, err := MessageTemplatesGet(ctx, where, args...)
	if err != nil || len(lst) == 0 {
		return nil, err
	}
	return lst[0], err
}

func MessageTemplatesGet(ctx *ctx.Context, where string, args ...interface{}) ([]*MessageTemplate, error) {
	lst := make([]*MessageTemplate, 0)
	session := DB(ctx)
	if where != "" && len(args) > 0 {
		session = session.Where(where, args...)
	}

	err := session.Find(&lst).Error
	if err != nil {
		return nil, err
	}
	return lst, nil
}

type MsgTplList []*MessageTemplate

func (t MsgTplList) GetIdentSet() map[int64]struct{} {
	idents := make(map[int64]struct{}, len(t))
	for _, tpl := range t {
		idents[tpl.ID] = struct{}{}
	}
	return idents
}

func (t MsgTplList) IfUsed(nr *NotifyRule) bool {
	identSet := t.GetIdentSet()
	for _, nc := range nr.NotifyConfigs {
		if _, ok := identSet[nc.TemplateID]; ok {
			return true
		}
	}
	return false
}

const (
	DingtalkTitle   = `{{if .IsRecovered}}Recovered{{else}}Triggered{{end}}: {{.RuleName}} {{.TagsJSON}}`
	FeishuCardTitle = `🔔 {{.RuleName}}`
)

var MsgTplMap = map[string]map[string]string{
	Dingtalk:   {"title": DingtalkTitle, "body": TplMap[Dingtalk]},
	Email:      {"title": TplMap[EmailSubject], "body": TplMap[Email]},
	FeishuCard: {"title": FeishuCardTitle, "body": TplMap[FeishuCard]},
	Feishu:     {"body": TplMap[Feishu]}, Wecom: {"body": TplMap[Wecom]},
}

func InitMessageTemplate(ctx *ctx.Context) {
	for channel, content := range MsgTplMap {
		msgTpl := MessageTemplate{
			Name:     channel,
			Ident:    channel,
			Content:  content,
			CreateBy: "system",
			CreateAt: time.Now().Unix(),
			UpdateBy: "system",
			UpdateAt: time.Now().Unix(),
		}

		err := msgTpl.Upsert(ctx, channel)
		if err != nil {
			logger.Warningf("failed to upsert msg tpls %v", err)
		}
	}
}

func (t *MessageTemplate) Upsert(ctx *ctx.Context, ident string) error {
	tpl, err := MessageTemplateGet(ctx, "ident = ?", ident)
	if err != nil {
		return errors.WithMessage(err, "failed to get message tpl")
	}
	if tpl == nil {
		return Insert(ctx, t)
	}

	if tpl.UpdateBy != "" && tpl.UpdateBy != "system" {
		return nil
	}
	return tpl.Update(ctx, *t)
>>>>>>> aff56824
}<|MERGE_RESOLUTION|>--- conflicted
+++ resolved
@@ -1,84 +1,17 @@
 package models
 
 import (
-<<<<<<< HEAD
-	"github.com/ccfos/nightingale/v6/pkg/ctx"
-	"github.com/ccfos/nightingale/v6/pkg/poster"
-=======
 	"time"
 
 	"github.com/ccfos/nightingale/v6/pkg/ctx"
 	"github.com/pkg/errors"
+  "github.com/ccfos/nightingale/v6/pkg/poster"
 	"github.com/toolkits/pkg/logger"
->>>>>>> aff56824
 )
 
 // MessageTemplate 消息模板结构
 type MessageTemplate struct {
 	ID           int64             `json:"id" gorm:"primarykey"`
-<<<<<<< HEAD
-	Name         string            `json:"name"`    // 模板名称
-	Ident        string            `json:"ident"`   // 模板标识
-	Content      map[string]string `json:"content"` // 模板内容
-	UserGroupIds []int64           `json:"user_group_ids"`
-}
-
-func (m *MessageTemplate) TableName() string {
-	return "message_template"
-}
-
-func MessageTemplateStatistics(ctx *ctx.Context) (*Statistics, error) {
-	if !ctx.IsCenter {
-		s, err := poster.GetByUrls[*Statistics](ctx, "/v1/n9e/statistic?name=message_template")
-		return s, err
-	}
-
-	session := DB(ctx).Model(&MessageTemplate{}).Select("count(*) as total", "max(update_at) as last_updated")
-
-	var stats []*Statistics
-	err := session.Find(&stats).Error
-	if err != nil {
-		return nil, err
-	}
-
-	return stats[0], nil
-}
-
-func MessageTemplateGetsAll(ctx *ctx.Context) ([]*MessageTemplate, error) {
-	if !ctx.IsCenter {
-		templates, err := poster.GetByUrls[[]*MessageTemplate](ctx, "/v1/n9e/message-templates")
-		return templates, err
-	}
-
-	var templates []*MessageTemplate
-	err := DB(ctx).Find(&templates).Error
-	if err != nil {
-		return nil, err
-	}
-
-	return templates, nil
-}
-
-func MessageTemplateGets(ctx *ctx.Context, id int64, name, ident string) ([]*MessageTemplate, error) {
-	session := DB(ctx)
-
-	if id != 0 {
-		session = session.Where("id = ?", id)
-	}
-
-	if name != "" {
-		session = session.Where("name = ?", name)
-	}
-
-	if ident != "" {
-		session = session.Where("ident = ?", ident)
-	}
-
-	var templates []*MessageTemplate
-	err := session.Find(&templates).Error
-
-	return templates, err
-=======
 	Name         string            `json:"name"`                           // 模板名称
 	Ident        string            `json:"ident"`                          // 模板标识
 	Content      map[string]string `json:"content" gorm:"serializer:json"` // 模板内容
@@ -90,31 +23,61 @@
 	UpdateBy     string            `json:"update_by"`
 }
 
-type HTTPConfig struct {
-	Type     string `json:"type"`
-	IsGlobal bool   `json:"is_global"`
-	Name     string `json:"name"`
-	Ident    string `json:"ident"`
-	Note     string `json:"note"` // 备注
-
-	Enabled     bool              `json:"enabled"`     // 是否启用
-	URL         string            `json:"url"`         // 回调URL
-	Method      string            `json:"method"`      // HTTP方法
-	Headers     map[string]string `json:"headers"`     // 请求头
-	Timeout     int               `json:"timeout"`     // 超时时间(毫秒)
-	Concurrency int               `json:"concurrency"` // 并发度
-	RetryTimes  int               `json:"retryTimes"`  // 重试次数
-	RetryDelay  int               `json:"retryDelay"`  // 重试间隔(毫秒)
-	SkipVerify  bool              `json:"skipVerify"`  // 跳过SSL校验
-	Proxy       string            `json:"proxy"`       // 代理地址
-
-	// 请求参数配置
-	EnableParams bool              `json:"enableParams"` // 启用Params参数
-	Params       map[string]string `json:"params"`       // URL参数
-
-	// 请求体配置
-	EnableBody bool   `json:"enableBody"` // 启用Body
-	Body       string `json:"body"`       // 请求体内容
+func (m *MessageTemplate) TableName() string {
+	return "message_template"
+}
+
+func MessageTemplateStatistics(ctx *ctx.Context) (*Statistics, error) {
+	if !ctx.IsCenter {
+		s, err := poster.GetByUrls[*Statistics](ctx, "/v1/n9e/statistic?name=message_template")
+		return s, err
+	}
+
+	session := DB(ctx).Model(&MessageTemplate{}).Select("count(*) as total", "max(update_at) as last_updated")
+
+	var stats []*Statistics
+	err := session.Find(&stats).Error
+	if err != nil {
+		return nil, err
+	}
+
+	return stats[0], nil
+}
+
+func MessageTemplateGetsAll(ctx *ctx.Context) ([]*MessageTemplate, error) {
+	if !ctx.IsCenter {
+		templates, err := poster.GetByUrls[[]*MessageTemplate](ctx, "/v1/n9e/message-templates")
+		return templates, err
+	}
+
+	var templates []*MessageTemplate
+	err := DB(ctx).Find(&templates).Error
+	if err != nil {
+		return nil, err
+	}
+
+	return templates, nil
+}
+
+func MessageTemplateGets(ctx *ctx.Context, id int64, name, ident string) ([]*MessageTemplate, error) {
+	session := DB(ctx)
+
+	if id != 0 {
+		session = session.Where("id = ?", id)
+	}
+
+	if name != "" {
+		session = session.Where("name = ?", name)
+	}
+
+	if ident != "" {
+		session = session.Where("ident = ?", ident)
+	}
+
+	var templates []*MessageTemplate
+	err := session.Find(&templates).Error
+
+	return templates, err
 }
 
 func (t *MessageTemplate) TableName() string {
@@ -255,5 +218,4 @@
 		return nil
 	}
 	return tpl.Update(ctx, *t)
->>>>>>> aff56824
 }