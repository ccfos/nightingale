--- conflicted
+++ resolved
@@ -10,11 +10,7 @@
 
 // MessageTemplate 消息模板结构
 type MessageTemplate struct {
-<<<<<<< HEAD
-	ID           uint              `json:"id" gorm:"primarykey"`
-=======
 	ID           int64             `json:"id" gorm:"primarykey"`
->>>>>>> aff56824
 	Name         string            `json:"name"`                           // 模板名称
 	Ident        string            `json:"ident"`                          // 模板标识
 	Content      map[string]string `json:"content" gorm:"serializer:json"` // 模板内容
@@ -129,13 +125,8 @@
 
 type MsgTplList []*MessageTemplate
 
-<<<<<<< HEAD
-func (t MsgTplList) GetIdentSet() map[uint]struct{} {
-	idents := make(map[uint]struct{}, len(t))
-=======
 func (t MsgTplList) GetIdentSet() map[int64]struct{} {
 	idents := make(map[int64]struct{}, len(t))
->>>>>>> aff56824
 	for _, tpl := range t {
 		idents[tpl.ID] = struct{}{}
 	}
