package models

import (
	"sort"
	"strings"
	"time"

	"github.com/ccfos/nightingale/v6/pkg/ctx"
	"github.com/ccfos/nightingale/v6/pkg/poster"

	"github.com/pkg/errors"
	"github.com/toolkits/pkg/container/set"

	"gorm.io/gorm"
)

type Target struct {
	Id           int64             `json:"id" gorm:"primaryKey"`
	GroupId      int64             `json:"group_id"`
	GroupObj     *BusiGroup        `json:"group_obj" gorm:"-"`
	Ident        string            `json:"ident"`
	Note         string            `json:"note"`
	Tags         string            `json:"-"` // user tags
	TagsJSON     []string          `json:"tags" gorm:"-"`
	TagsMap      map[string]string `json:"tags_maps" gorm:"-"` // internal use, append tags to series
	UpdateAt     int64             `json:"update_at"`
	HostIp       string            `json:"host_ip"` //ipv4，do not needs range select
	AgentVersion string            `json:"agent_version"`
	EngineName   string            `json:"engine_name"`
	OS           string            `json:"os" gorm:"column:os"`
	HostTags     []string          `json:"host_tags" gorm:"serializer:json"`

	UnixTime   int64   `json:"unixtime" gorm:"-"`
	Offset     int64   `json:"offset" gorm:"-"`
	TargetUp   float64 `json:"target_up" gorm:"-"`
	MemUtil    float64 `json:"mem_util" gorm:"-"`
	CpuNum     int     `json:"cpu_num" gorm:"-"`
	CpuUtil    float64 `json:"cpu_util" gorm:"-"`
	Arch       string  `json:"arch" gorm:"-"`
	RemoteAddr string  `json:"remote_addr" gorm:"-"`
}

func (t *Target) TableName() string {
	return "target"
}

func (t *Target) FillGroup(ctx *ctx.Context, cache map[int64]*BusiGroup) error {
	if t.GroupId <= 0 {
		return nil
	}

	bg, has := cache[t.GroupId]
	if has {
		t.GroupObj = bg
		return nil
	}

	bg, err := BusiGroupGetById(ctx, t.GroupId)
	if err != nil {
		return errors.WithMessage(err, "failed to get busi group")
	}

	t.GroupObj = bg
	cache[t.GroupId] = bg
	return nil
}

func (t *Target) AfterFind(tx *gorm.DB) (err error) {
	delta := time.Now().Unix() - t.UpdateAt
	if delta < 60 {
		t.TargetUp = 2
	} else if delta < 180 {
		t.TargetUp = 1
	}
	t.FillTagsMap()
	return
}

func TargetStatistics(ctx *ctx.Context) (*Statistics, error) {
	if !ctx.IsCenter {
		s, err := poster.GetByUrls[*Statistics](ctx, "/v1/n9e/statistic?name=target")
		return s, err
	}

	var stats []*Statistics
	err := DB(ctx).Model(&Target{}).Select("count(*) as total", "max(update_at) as last_updated").Find(&stats).Error
	if err != nil {
		return nil, err
	}

	return stats[0], nil
}

func TargetDel(ctx *ctx.Context, idents []string) error {
	if len(idents) == 0 {
		panic("idents empty")
	}
	return DB(ctx).Where("ident in ?", idents).Delete(new(Target)).Error
}

type BuildTargetWhereOption func(session *gorm.DB) *gorm.DB

func BuildTargetWhereWithBgids(bgids []int64) BuildTargetWhereOption {
	return func(session *gorm.DB) *gorm.DB {
		if len(bgids) > 0 {
			session = session.Where("group_id in (?)", bgids)
		}
		return session
	}
}

func BuildTargetWhereWithDsIds(dsIds []int64) BuildTargetWhereOption {
	return func(session *gorm.DB) *gorm.DB {
		if len(dsIds) > 0 {
			session = session.Where("datasource_id in (?)", dsIds)
		}
		return session
	}
}

func BuildTargetWhereWithQuery(query string) BuildTargetWhereOption {
	return func(session *gorm.DB) *gorm.DB {
		if query != "" {
			arr := strings.Fields(query)
			for i := 0; i < len(arr); i++ {
				q := "%" + arr[i] + "%"
				session = session.Where("ident like ? or note like ? or tags like ? or host_tags like ?"+
					"or os like ?", q, q, q, q, q)
			}
		}
		return session
	}
}

func BuildTargetWhereWithDowntime(downtime int64) BuildTargetWhereOption {
	return func(session *gorm.DB) *gorm.DB {
		if downtime > 0 {
			session = session.Where("update_at < ?", time.Now().Unix()-downtime)
		}
		return session
	}
}

func buildTargetWhere(ctx *ctx.Context, options ...BuildTargetWhereOption) *gorm.DB {
	session := DB(ctx).Model(&Target{})
	for _, opt := range options {
		session = opt(session)
	}
	return session
}

func TargetTotal(ctx *ctx.Context, options ...BuildTargetWhereOption) (int64, error) {
	return Count(buildTargetWhere(ctx, options...))
}

func TargetGets(ctx *ctx.Context, limit, offset int, order string, desc bool, options ...BuildTargetWhereOption) ([]*Target, error) {
	var lst []*Target
	if desc {
		order += " desc"
	} else {
		order += " asc"
	}
	err := buildTargetWhere(ctx, options...).Order(order).Limit(limit).Offset(offset).Find(&lst).Error
	if err == nil {
		for i := 0; i < len(lst); i++ {
			lst[i].TagsJSON = strings.Fields(lst[i].Tags)
		}
	}
	return lst, err
}

// 根据 groupids, tags, hosts 查询 targets
func TargetGetsByFilter(ctx *ctx.Context, query []map[string]interface{}, limit, offset int) ([]*Target, error) {
	var lst []*Target
	session := TargetFilterQueryBuild(ctx, query, limit, offset)
	err := session.Order("ident").Find(&lst).Error
	cache := make(map[int64]*BusiGroup)
	for i := 0; i < len(lst); i++ {
		lst[i].TagsJSON = strings.Fields(lst[i].Tags)
		lst[i].FillGroup(ctx, cache)
	}

	return lst, err
}

func TargetCountByFilter(ctx *ctx.Context, query []map[string]interface{}) (int64, error) {
	session := TargetFilterQueryBuild(ctx, query, 0, 0)
	return Count(session)
}

func MissTargetGetsByFilter(ctx *ctx.Context, query []map[string]interface{}, ts int64) ([]*Target, error) {
	var lst []*Target
	session := TargetFilterQueryBuild(ctx, query, 0, 0)
	session = session.Where("update_at < ?", ts)

	err := session.Order("ident").Find(&lst).Error
	return lst, err
}

func MissTargetCountByFilter(ctx *ctx.Context, query []map[string]interface{}, ts int64) (int64, error) {
	session := TargetFilterQueryBuild(ctx, query, 0, 0)
	session = session.Where("update_at < ?", ts)
	return Count(session)
}

func TargetFilterQueryBuild(ctx *ctx.Context, query []map[string]interface{}, limit, offset int) *gorm.DB {
	session := DB(ctx).Model(&Target{})
	for _, q := range query {
		tx := DB(ctx).Model(&Target{})
		for k, v := range q {
			tx = tx.Or(k, v)
		}
		session = session.Where(tx)
	}

	if limit > 0 {
		session = session.Limit(limit).Offset(offset)
	}

	return session
}

func TargetGetsAll(ctx *ctx.Context) ([]*Target, error) {
	if !ctx.IsCenter {
		lst, err := poster.GetByUrls[[]*Target](ctx, "/v1/n9e/targets")
		return lst, err
	}

	var lst []*Target
	err := DB(ctx).Model(&Target{}).Find(&lst).Error
	for i := 0; i < len(lst); i++ {
		lst[i].FillTagsMap()
	}
	return lst, err
}

func TargetUpdateNote(ctx *ctx.Context, idents []string, note string) error {
	return DB(ctx).Model(&Target{}).Where("ident in ?", idents).Updates(map[string]interface{}{
		"note":      note,
		"update_at": time.Now().Unix(),
	}).Error
}

func TargetUpdateBgid(ctx *ctx.Context, idents []string, bgid int64, clearTags bool) error {
	fields := map[string]interface{}{
		"group_id":  bgid,
		"update_at": time.Now().Unix(),
	}

	if clearTags {
		fields["tags"] = ""
	}

	return DB(ctx).Model(&Target{}).Where("ident in ?", idents).Updates(fields).Error
}

func TargetGet(ctx *ctx.Context, where string, args ...interface{}) (*Target, error) {
	var lst []*Target
	err := DB(ctx).Where(where, args...).Find(&lst).Error
	if err != nil {
		return nil, err
	}

	if len(lst) == 0 {
		return nil, nil
	}

	lst[0].TagsJSON = strings.Fields(lst[0].Tags)

	return lst[0], nil
}

func TargetGetById(ctx *ctx.Context, id int64) (*Target, error) {
	return TargetGet(ctx, "id = ?", id)
}

func TargetGetByIdent(ctx *ctx.Context, ident string) (*Target, error) {
	return TargetGet(ctx, "ident = ?", ident)
}

func TargetsGetByIdents(ctx *ctx.Context, idents []string) ([]*Target, error) {
	var targets []*Target
	err := DB(ctx).Where("ident IN ?", idents).Find(&targets).Error
	return targets, err
}

func TargetsGetIdentsByIdentsAndHostIps(ctx *ctx.Context, idents, hostIps []string) (map[string]string, []string, error) {
	inexistence := make(map[string]string)
	identSet := set.NewStringSet()

	// Query the ident corresponding to idents
	if len(idents) > 0 {
		var identsFromIdents []string
		err := DB(ctx).Model(&Target{}).Where("ident IN ?", idents).Pluck("ident", &identsFromIdents).Error
		if err != nil {
			return nil, nil, err
		}

		for _, ident := range identsFromIdents {
			identSet.Add(ident)
		}

		for _, ident := range idents {
			if !identSet.Exists(ident) {
				inexistence[ident] = "Ident not found"
			}
		}
	}

	// Query the hostIp corresponding to idents
	if len(hostIps) > 0 {
		var hostIpToIdentMap []struct {
			HostIp string
			Ident  string
		}
		err := DB(ctx).Model(&Target{}).Select("host_ip, ident").Where("host_ip IN ?", hostIps).Scan(&hostIpToIdentMap).Error
		if err != nil {
			return nil, nil, err
		}

		hostIpToIdent := set.NewStringSet()
		for _, entry := range hostIpToIdentMap {
			hostIpToIdent.Add(entry.HostIp)
			identSet.Add(entry.Ident)
		}

		for _, hostIp := range hostIps {
			if !hostIpToIdent.Exists(hostIp) {
				inexistence[hostIp] = "HostIp not found"
			}
		}
	}

	return inexistence, identSet.ToSlice(), nil
}

func TargetGetTags(ctx *ctx.Context, idents []string, ignoreHostTag bool) ([]string, error) {
	session := DB(ctx).Model(new(Target))

	var arr []*Target
	if len(idents) > 0 {
		session = session.Where("ident in ?", idents)
	}

	err := session.Select("tags", "host_tags").Find(&arr).Error
	if err != nil {
		return nil, err
	}

	cnt := len(arr)
	if cnt == 0 {
		return []string{}, nil
	}

	set := make(map[string]struct{})
	for i := 0; i < cnt; i++ {
		tags := strings.Fields(arr[i].Tags)
		for j := 0; j < len(tags); j++ {
			set[tags[j]] = struct{}{}
		}
<<<<<<< HEAD
		for _, ht := range arr[i].HostTags {
			set[ht] = struct{}{}
=======

		if !ignoreHostTag {
			for _, ht := range arr[i].HostTags {
				set[ht] = struct{}{}
			}
>>>>>>> ec00f9dc
		}
	}

	cnt = len(set)
	ret := make([]string, 0, cnt)
	for key := range set {
		ret = append(ret, key)
	}

	sort.Strings(ret)

	return ret, err
}

func (t *Target) AddTags(ctx *ctx.Context, tags []string) error {
	for i := 0; i < len(tags); i++ {
		if !strings.Contains(t.Tags, tags[i]+" ") {
			t.Tags += tags[i] + " "
		}
	}

	arr := strings.Fields(t.Tags)
	sort.Strings(arr)

	return DB(ctx).Model(t).Updates(map[string]interface{}{
		"tags":      strings.Join(arr, " ") + " ",
		"update_at": time.Now().Unix(),
	}).Error
}

func (t *Target) DelTags(ctx *ctx.Context, tags []string) error {
	for _, tag := range tags {
		t.Tags = strings.ReplaceAll(t.Tags, tag+" ", "")
	}

	return DB(ctx).Model(t).Updates(map[string]interface{}{
		"tags":      t.Tags,
		"update_at": time.Now().Unix(),
	}).Error
}

func (t *Target) FillTagsMap() {
	t.TagsJSON = strings.Fields(t.Tags)
	t.TagsMap = make(map[string]string)
	m := make(map[string]string)
	allTags := append(t.TagsJSON, t.HostTags...)
	for _, item := range allTags {
		arr := strings.Split(item, "=")
		if len(arr) != 2 {
			continue
		}
		m[arr[0]] = arr[1]
	}

	t.TagsMap = m
}

func (t *Target) GetTagsMap() map[string]string {
	tagsJSON := strings.Fields(t.Tags)
	m := make(map[string]string)
	for _, item := range tagsJSON {
		if arr := strings.Split(item, "="); len(arr) == 2 {
			m[arr[0]] = arr[1]
		}
	}
	return m
}

func (t *Target) GetHostTagsMap() map[string]string {
	m := make(map[string]string)
	for _, item := range t.HostTags {
		arr := strings.Split(item, "=")
		if len(arr) != 2 {
			continue
		}
		m[arr[0]] = arr[1]
	}
	return m
}

func (t *Target) GetHostTagsMap() map[string]string {
	m := make(map[string]string)
	for _, item := range t.HostTags {
		arr := strings.Split(item, "=")
		if len(arr) != 2 {
			continue
		}
		m[arr[0]] = arr[1]
	}
	return m
}

func (t *Target) FillMeta(meta *HostMeta) {
	t.MemUtil = meta.MemUtil
	t.CpuUtil = meta.CpuUtil
	t.CpuNum = meta.CpuNum
	t.UnixTime = meta.UnixTime
	t.Offset = meta.Offset
	t.Arch = meta.Arch
	t.RemoteAddr = meta.RemoteAddr
}

func TargetIdents(ctx *ctx.Context, ids []int64) ([]string, error) {
	var ret []string

	if len(ids) == 0 {
		return ret, nil
	}

	err := DB(ctx).Model(&Target{}).Where("id in ?", ids).Pluck("ident", &ret).Error
	return ret, err
}

func TargetIds(ctx *ctx.Context, idents []string) ([]int64, error) {
	var ret []int64

	if len(idents) == 0 {
		return ret, nil
	}

	err := DB(ctx).Model(&Target{}).Where("ident in ?", idents).Pluck("id", &ret).Error
	return ret, err
}

func IdentsFilter(ctx *ctx.Context, idents []string, where string, args ...interface{}) ([]string, error) {
	var arr []string
	if len(idents) == 0 {
		return arr, nil
	}

	err := DB(ctx).Model(&Target{}).Where("ident in ?", idents).Where(where, args...).Pluck("ident", &arr).Error
	return arr, err
}

func (m *Target) UpdateFieldsMap(ctx *ctx.Context, fields map[string]interface{}) error {
	return DB(ctx).Model(m).Updates(fields).Error
}<|MERGE_RESOLUTION|>--- conflicted
+++ resolved
@@ -358,16 +358,11 @@
 		for j := 0; j < len(tags); j++ {
 			set[tags[j]] = struct{}{}
 		}
-<<<<<<< HEAD
-		for _, ht := range arr[i].HostTags {
-			set[ht] = struct{}{}
-=======
 
 		if !ignoreHostTag {
 			for _, ht := range arr[i].HostTags {
 				set[ht] = struct{}{}
 			}
->>>>>>> ec00f9dc
 		}
 	}
 
