package models

import (
	"errors"
	"time"

	"github.com/ccfos/nightingale/v6/pkg/ctx"
)

type NotifyRule struct {
<<<<<<< HEAD
	ID uint `json:"id" gorm:"primarykey"`

	// 基本配置
=======
	ID           int64   `json:"id" gorm:"primarykey"`
>>>>>>> aff56824
	Name         string  `json:"name"`                                  // 名称
	Description  string  `json:"description"`                           // 备注
	Enable       bool    `json:"enable"`                                // 启用状态
	UserGroupIds []int64 `json:"user_group_ids" gorm:"serializer:json"` // 告警组ID

	// 通知配置
	NotifyConfigs []NotifyConfig `json:"notify_configs" gorm:"serializer:json"`

	CreateAt int64  `json:"create_at"`
	CreateBy string `json:"create_by"`
	UpdateAt int64  `json:"update_at"`
	UpdateBy string `json:"update_by"`
}

type NotifyConfig struct {
<<<<<<< HEAD
	ChannelID  uint        `json:"channel_id"`  // 通知媒介(如：阿里云短信)
	TemplateID uint        `json:"template_id"` // 通知模板
=======
	ChannelID  int64       `json:"channel_id"`  // 通知媒介(如：阿里云短信)
	TemplateID int64       `json:"template_id"` // 通知模板
>>>>>>> aff56824
	Params     interface{} `json:"params"`      // 通知参数

	Severities []int         `json:"severities"`  // 适用级别(一级告警、二级告警、三级告警)
	TimeRanges []TimeRanges  `json:"time_ranges"` // 适用时段
	LabelKeys  []LabelFilter `json:"label_keys"`  // 适用标签
}

type TimeRanges struct {
	Start string `json:"start"`
	End   string `json:"end"`
	Week  string `json:"week"`
}

type LabelFilter struct {
	Key   string `json:"key"`
	Op    string `json:"op"` // == != in not in =~ !~
	Value string `json:"value"`
}

func (r *NotifyRule) Verify() error {
	if r.Name == "" {
		return errors.New("name cannot be empty")
	}

	if len(r.UserGroupIds) == 0 {
		return errors.New("user group ids cannot be empty")
	}

	if len(r.NotifyConfigs) == 0 {
		return errors.New("notify configs cannot be empty")
	}

	for _, config := range r.NotifyConfigs {
		if err := config.Verify(); err != nil {
			return err
		}
	}

	return nil
}

func (c *NotifyConfig) Verify() error {
	if c.ChannelID <= 0 {
		return errors.New("invalid channel id")
	}

	if len(c.Severities) == 0 {
		return errors.New("severities cannot be empty")
	}
	for _, severity := range c.Severities {
		if severity < 1 || severity > 3 {
			return errors.New("invalid severity level")
		}
	}

	for _, timeRange := range c.TimeRanges {
		if err := timeRange.Verify(); err != nil {
			return err
		}
	}

	for _, label := range c.LabelKeys {
		if err := label.Verify(); err != nil {
			return err
		}
	}

	return nil
}

func (t *TimeRanges) Verify() error {
	if t.Start == "" {
		return errors.New("start time cannot be empty")
	}
	if t.End == "" {
		return errors.New("end time cannot be empty")
	}

	// 进一步校验时间格式或检查时间段的合理性

	return nil
}

func (l *LabelFilter) Verify() error {
	if l.Key == "" {
		return errors.New("label key cannot be empty")
	}
	if l.Op == "" {
		return errors.New("operation cannot be empty")
	}
	if l.Op != "==" && l.Op != "!=" && l.Op != "in" && l.Op != "not in" &&
		l.Op != "=~" && l.Op != "!~" {
		return errors.New("invalid operation")
	}
	if l.Value == "" {
		return errors.New("value cannot be empty")
	}
	return nil
}

func (r *NotifyRule) Update(ctx *ctx.Context, ref NotifyRule) error {
	// ref.FE2DB()

	ref.ID = r.ID
	ref.CreateAt = r.CreateAt
	ref.CreateBy = r.CreateBy
	ref.UpdateAt = time.Now().Unix()

	err := ref.Verify()
	if err != nil {
		return err
	}
	return DB(ctx).Model(r).Select("*").Updates(ref).Error
}

func NotifyRuleGet(ctx *ctx.Context, where string, args ...interface{}) (*NotifyRule, error) {
	lst, err := NotifyRulesGet(ctx, where, args...)
	if err != nil || len(lst) == 0 {
		return nil, err
	}
	return lst[0], err
}

func NotifyRulesGet(ctx *ctx.Context, where string, args ...interface{}) ([]*NotifyRule, error) {
	lst := make([]*NotifyRule, 0)
	session := DB(ctx)
	if where != "" && len(args) > 0 {
		session = session.Where(where, args...)
	}
	err := session.Find(&lst).Error
	if err != nil {
		return nil, err
	}
	return lst, nil
}

type NotifyRuleChecker interface {
	IfUsed(*NotifyRule) bool
}

<<<<<<< HEAD
func UsedByNotifyRule(ctx *ctx.Context, nrc NotifyRuleChecker) ([]uint, error) {
=======
func UsedByNotifyRule(ctx *ctx.Context, nrc NotifyRuleChecker) ([]int64, error) {
>>>>>>> aff56824
	notifyRules, err := NotifyRulesGet(ctx, "", nil)
	if err != nil {
		return nil, err
	}
<<<<<<< HEAD
	ids := make([]uint, 0)
=======
	ids := make([]int64, 0)
>>>>>>> aff56824
	for _, nr := range notifyRules {
		if nrc.IfUsed(nr) {
			ids = append(ids, nr.ID)
		}
	}
	return ids, nil
}<|MERGE_RESOLUTION|>--- conflicted
+++ resolved
@@ -8,13 +8,7 @@
 )
 
 type NotifyRule struct {
-<<<<<<< HEAD
-	ID uint `json:"id" gorm:"primarykey"`
-
-	// 基本配置
-=======
 	ID           int64   `json:"id" gorm:"primarykey"`
->>>>>>> aff56824
 	Name         string  `json:"name"`                                  // 名称
 	Description  string  `json:"description"`                           // 备注
 	Enable       bool    `json:"enable"`                                // 启用状态
@@ -30,13 +24,8 @@
 }
 
 type NotifyConfig struct {
-<<<<<<< HEAD
-	ChannelID  uint        `json:"channel_id"`  // 通知媒介(如：阿里云短信)
-	TemplateID uint        `json:"template_id"` // 通知模板
-=======
 	ChannelID  int64       `json:"channel_id"`  // 通知媒介(如：阿里云短信)
 	TemplateID int64       `json:"template_id"` // 通知模板
->>>>>>> aff56824
 	Params     interface{} `json:"params"`      // 通知参数
 
 	Severities []int         `json:"severities"`  // 适用级别(一级告警、二级告警、三级告警)
@@ -177,20 +166,12 @@
 	IfUsed(*NotifyRule) bool
 }
 
-<<<<<<< HEAD
-func UsedByNotifyRule(ctx *ctx.Context, nrc NotifyRuleChecker) ([]uint, error) {
-=======
 func UsedByNotifyRule(ctx *ctx.Context, nrc NotifyRuleChecker) ([]int64, error) {
->>>>>>> aff56824
 	notifyRules, err := NotifyRulesGet(ctx, "", nil)
 	if err != nil {
 		return nil, err
 	}
-<<<<<<< HEAD
-	ids := make([]uint, 0)
-=======
 	ids := make([]int64, 0)
->>>>>>> aff56824
 	for _, nr := range notifyRules {
 		if nrc.IfUsed(nr) {
 			ids = append(ids, nr.ID)
