--- conflicted
+++ resolved
@@ -1028,36 +1028,8 @@
 			},
 		},
 	},
-<<<<<<< HEAD
-	Slack: &NotifyChannelConfig{
-		Name: "Slack", Ident: Slack, RequestType: "http",
-		RequestConfig: &RequestConfig{
-			HTTPRequestConfig: &HTTPRequestConfig{
-				URL:    "https://hooks.slack.com/services/{{$params.team_id}}/{{$params.channel_id}}/{{$params.webhook_token}}",
-				Method: "POST", Headers: map[string]string{"Content-Type": "application/json"},
-				Timeout: 10000, Concurrency: 5, RetryTimes: 3, RetryInterval: 100,
-				Request: RequestDetail{
-					Parameters: map[string]string{"webhook_id": "{{$params.webhook_id}}", "channel": "{{$params.channel}}", " webhook_token": "{{$params.webhook_token}}"},
-					Body:       `{"text": "{{tpl.content}}"}`,
-				},
-			},
-		},
-		ParamConfig: &NotifyParamConfig{
-			Custom: Params{
-				Params: []ParamItem{
-					{Key: "team_id", CName: "TimeId", Type: "string"},
-					{Key: "channel_id", CName: "ChannelId", Type: "string"},
-					{Key: "webhook_token", CName: "Token", Type: "string"},
-				},
-			},
-		},
-	},
-	FeishuCard: &NotifyChannelConfig{
-		Name: "Feishu Card", Ident: FeishuCard, RequestType: "http",
-=======
 	{
 		Name: "Aliyun SMS", Ident: "ali-sms", RequestType: "http",
->>>>>>> 0686ea4f
 		RequestConfig: &RequestConfig{
 			HTTPRequestConfig: &HTTPRequestConfig{
 				Method:  "POST",
