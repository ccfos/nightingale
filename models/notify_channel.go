--- conflicted
+++ resolved
@@ -1057,7 +1057,7 @@
 			},
 		},
 	},
-<<<<<<< HEAD
+
 	Discord: &NotifyChannelConfig{
 		Name: "Discord", Ident: Discord, RequestType: "http",
 		RequestConfig: &RequestConfig{
@@ -1081,10 +1081,6 @@
 
 	Wecom: &NotifyChannelConfig{
 		Name: "Wecom", Ident: Wecom, RequestType: "http",
-=======
-	{
-		Name: "Aliyun Voice", Ident: "ali-voice", RequestType: "http",
->>>>>>> 0686ea4f
 		RequestConfig: &RequestConfig{
 			HTTPRequestConfig: &HTTPRequestConfig{
 				Method:  "POST",
