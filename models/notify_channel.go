--- conflicted
+++ resolved
@@ -1,7 +1,6 @@
 package models
 
 import (
-<<<<<<< HEAD
 	"bytes"
 	"crypto/hmac"
 	"crypto/sha1"
@@ -55,19 +54,6 @@
 type NotifyChannelConfig struct {
 	ID int64 `json:"id" gorm:"primaryKey"`
 	// 基础配置
-=======
-	"time"
-
-	"github.com/ccfos/nightingale/v6/pkg/ctx"
-	"github.com/ccfos/nightingale/v6/pkg/str"
-	"github.com/pkg/errors"
-	"github.com/toolkits/pkg/logger"
-)
-
-// NotifyRule 通知规则结构体
-type NotifyChannelConfig struct {
-	ID          int64  `json:"id" gorm:"primarykey"`
->>>>>>> aff56824
 	Name        string `json:"name"`        // 媒介名称
 	Ident       string `json:"ident"`       // 媒介标识
 	Description string `json:"description"` // 媒介描述
@@ -171,7 +157,6 @@
 type RequestDetail struct {
 	Parameters map[string]string `json:"parameters"` // URL 参数
 	Form       string            `json:"form"`       // 来源
-<<<<<<< HEAD
 	Body       string            `json:"body"`       // 请求体
 }
 
@@ -337,120 +322,11 @@
 			}
 		}
 		logger.Errorf("failed to send request: %v", req)
-=======
-	Body       interface{}       `json:"body"`       // 请求体
-}
-
-func (c *NotifyChannelConfig) Verify() error {
-	if c.Name == "" {
-		return errors.New("channel name cannot be empty")
-	}
-
-	if c.Ident == "" {
-		return errors.New("channel identifier cannot be empty")
-	}
-
-	if c.RequestType != "http" && c.RequestType != "smtp" && c.RequestType != "script" {
-		return errors.New("invalid request type, must be 'http', 'smtp' or 'script'")
-	}
-
-	if c.ParamConfig != nil {
-		switch c.ParamConfig.ParamType {
-		case "user_info":
-			if c.ParamConfig.UserInfo.ContactKey == "" {
-				return errors.New("user_info param must have a valid contact_key")
-			}
-		case "flashduty":
-			if c.ParamConfig.FlashDuty.IntegrationUrl == "" {
-				return errors.New("flashduty param must have valid integration_url")
-			}
-		case "custom":
-			if len(c.ParamConfig.Custom.Params) == 0 {
-				return errors.New("custom param must have valid params")
-			}
-			// 校验每个自定义参数项
-			for _, param := range c.ParamConfig.Custom.Params {
-				if param.Key == "" || param.CName == "" || param.Type == "" {
-					return errors.New("custom param items must have valid key, cname and type")
-				}
-			}
-		default:
-			return errors.New("invalid param type, must be 'user_info', 'flashduty' or 'custom'")
-		}
-	}
-
-	// 校验 Request 配置
-	switch c.RequestType {
-	case "http":
-		if err := c.ValidateHTTPRequestConfig(); err != nil {
-			return err
-		}
-	case "smtp":
-		if err := c.ValidateSMTPRequestConfig(); err != nil {
-			return err
-		}
-	case "script":
-		if err := c.ValidateScriptRequestConfig(); err != nil {
-			return err
-		}
 	}
 
 	return nil
 }
 
-func (c *NotifyChannelConfig) ValidateHTTPRequestConfig() error {
-	if c.HTTPRequestConfig == nil {
-		return errors.New("http request config cannot be nil")
-	}
-	return c.HTTPRequestConfig.Verify()
-}
-
-func (c *HTTPRequestConfig) Verify() error {
-	if c.URL == "" {
-		return errors.New("http request URL cannot be empty")
-	}
-	if c.Method == "" {
-		return errors.New("http request method cannot be empty")
-	}
-	if !(c.Method == "GET" || c.Method == "POST" || c.Method == "PUT") {
-		return errors.New("http request method must be GET, POST or PUT")
-	}
-
-	if !str.IsValidURL(c.URL) {
-		return errors.New("invalid URL format")
-	}
-	return nil
-}
-
-func (c *NotifyChannelConfig) ValidateSMTPRequestConfig() error {
-	if c.SMTPRequestConfig == nil {
-		return errors.New("smtp request config cannot be nil")
-	}
-	return c.SMTPRequestConfig.Verify()
-}
-
-func (c *SMTPRequestConfig) Verify() error {
-	if c.Host == "" {
-		return errors.New("smtp host cannot be empty")
-	}
-	if c.Port <= 0 {
-		return errors.New("smtp port must be greater than 0")
-	}
-	if c.Username == "" {
-		return errors.New("smtp username cannot be empty")
-	}
-	if c.Password == "" {
-		return errors.New("smtp password cannot be empty")
-	}
-	if c.From == "" {
-		return errors.New("smtp from address cannot be empty")
->>>>>>> aff56824
-	}
-
-	return nil
-}
-
-<<<<<<< HEAD
 func (ncc *NotifyChannelConfig) getAliQuery(content map[string]string) url.Values {
 
 	query := url.Values{}
@@ -698,7 +574,116 @@
 func startCmd(c *exec.Cmd) error {
 	c.SysProcAttr = &syscall.SysProcAttr{Setpgid: true}
 	return c.Start()
-=======
+}
+
+func (c *NotifyChannelConfig) Verify() error {
+	if c.Name == "" {
+		return errors.New("channel name cannot be empty")
+	}
+
+	if c.Ident == "" {
+		return errors.New("channel identifier cannot be empty")
+	}
+
+	if c.RequestType != "http" && c.RequestType != "smtp" && c.RequestType != "script" {
+		return errors.New("invalid request type, must be 'http', 'smtp' or 'script'")
+	}
+
+	if c.ParamConfig != nil {
+		switch c.ParamConfig.ParamType {
+		case "user_info":
+			if c.ParamConfig.UserInfo.ContactKey == "" {
+				return errors.New("user_info param must have a valid contact_key")
+			}
+		case "flashduty":
+			if c.ParamConfig.FlashDuty.IntegrationUrl == "" {
+				return errors.New("flashduty param must have valid integration_url")
+			}
+		case "custom":
+			if len(c.ParamConfig.Custom.Params) == 0 {
+				return errors.New("custom param must have valid params")
+			}
+			// 校验每个自定义参数项
+			for _, param := range c.ParamConfig.Custom.Params {
+				if param.Key == "" || param.CName == "" || param.Type == "" {
+					return errors.New("custom param items must have valid key, cname and type")
+				}
+			}
+		default:
+			return errors.New("invalid param type, must be 'user_info', 'flashduty' or 'custom'")
+		}
+	}
+
+	// 校验 Request 配置
+	switch c.RequestType {
+	case "http":
+		if err := c.ValidateHTTPRequestConfig(); err != nil {
+			return err
+		}
+	case "smtp":
+		if err := c.ValidateSMTPRequestConfig(); err != nil {
+			return err
+		}
+	case "script":
+		if err := c.ValidateScriptRequestConfig(); err != nil {
+			return err
+		}
+	}
+
+	return nil
+}
+
+func (c *NotifyChannelConfig) ValidateHTTPRequestConfig() error {
+	if c.HTTPRequestConfig == nil {
+		return errors.New("http request config cannot be nil")
+	}
+	return c.HTTPRequestConfig.Verify()
+}
+
+func (c *HTTPRequestConfig) Verify() error {
+	if c.URL == "" {
+		return errors.New("http request URL cannot be empty")
+	}
+	if c.Method == "" {
+		return errors.New("http request method cannot be empty")
+	}
+	if !(c.Method == "GET" || c.Method == "POST" || c.Method == "PUT") {
+		return errors.New("http request method must be GET, POST or PUT")
+	}
+
+	if !str.IsValidURL(c.URL) {
+		return errors.New("invalid URL format")
+	}
+	return nil
+}
+
+func (c *NotifyChannelConfig) ValidateSMTPRequestConfig() error {
+	if c.SMTPRequestConfig == nil {
+		return errors.New("smtp request config cannot be nil")
+	}
+	return c.SMTPRequestConfig.Verify()
+}
+
+func (c *SMTPRequestConfig) Verify() error {
+	if c.Host == "" {
+		return errors.New("smtp host cannot be empty")
+	}
+	if c.Port <= 0 {
+		return errors.New("smtp port must be greater than 0")
+	}
+	if c.Username == "" {
+		return errors.New("smtp username cannot be empty")
+	}
+	if c.Password == "" {
+		return errors.New("smtp password cannot be empty")
+	}
+	if c.From == "" {
+		return errors.New("smtp from address cannot be empty")
+	}
+
+	return nil
+}
+
 func (c *NotifyChannelConfig) ValidateScriptRequestConfig() error {
 	if c.ScriptRequestConfig == nil {
 		return errors.New("script request config cannot be nil")
@@ -855,5 +840,4 @@
 		return nil
 	}
 	return ch.Update(ctx, *c)
->>>>>>> aff56824
 }