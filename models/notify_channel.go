--- conflicted
+++ resolved
@@ -770,12 +770,8 @@
 				return errors.New("user_info param must have a valid contact_key")
 			}
 		case "flashduty":
-<<<<<<< HEAD
-			if ncc.ParamConfig.FlashDuty.IntegrationUrl == "" {
-=======
-			if !(str.IsValidURL(c.ParamConfig.FlashDuty.IntegrationUrl) && strings.Contains(
-				c.ParamConfig.FlashDuty.IntegrationUrl, "?integration_key=")) {
->>>>>>> 23a2458b
+			if !(str.IsValidURL(ncc.ParamConfig.FlashDuty.IntegrationUrl) && strings.Contains(
+				ncc.ParamConfig.FlashDuty.IntegrationUrl, "?integration_key=")) {
 				return errors.New("flashduty param must have valid integration_url")
 			}
 
