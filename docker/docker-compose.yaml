version: "3.7"

networks:
  nightingale:
    driver: bridge

services:
  mysql:
    image: "mysql:5.7"
    container_name: mysql
    hostname: mysql
    restart: always
    ports:
      - "3306:3306"
    environment:
      TZ: Asia/Shanghai
      MYSQL_ROOT_PASSWORD: 1234
    volumes:
      - ./mysqldata:/var/lib/mysql/
      - ./initsql:/docker-entrypoint-initdb.d/
      - ./mysqletc/my.cnf:/etc/my.cnf
    networks:
      - nightingale

  redis:
    image: "redis:6.2"
    container_name: redis
    hostname: redis
    restart: always
    ports:
      - "6379:6379"
    environment:
      TZ: Asia/Shanghai
    networks:
      - nightingale

  prometheus:
    image: prom/prometheus
    container_name: prometheus
    hostname: prometheus
    restart: always
    environment:
      TZ: Asia/Shanghai
    volumes:
      - ./prometc:/etc/prometheus
    ports:
      - "9090:9090"
    networks:
      - nightingale
    command:
      - "--config.file=/etc/prometheus/prometheus.yml"
      - "--storage.tsdb.path=/prometheus"
      - "--web.console.libraries=/usr/share/prometheus/console_libraries"
      - "--web.console.templates=/usr/share/prometheus/consoles"
      - "--enable-feature=remote-write-receiver"
      - "--query.lookback-delta=2m"

  ibex:
    image: ulric2019/ibex:0.3
    container_name: ibex
    hostname: ibex
    restart: always
    environment:
      GIN_MODE: release
      TZ: Asia/Shanghai
      WAIT_HOSTS: mysql:3306
    ports:
      - "10090:10090"
      - "20090:20090"
    volumes:
      - ./ibexetc:/app/etc
    networks:
      - nightingale
    depends_on:
      - mysql
    links:
      - mysql:mysql
    command: >
      sh -c "/wait && /app/ibex server"

  nwebapi:
    image: ulric2019/nightingale:5.9.3
    container_name: nwebapi
    hostname: nwebapi
    restart: always
    environment:
      GIN_MODE: release
      TZ: Asia/Shanghai
      WAIT_HOSTS: mysql:3306, redis:6379
    volumes:
      - ./n9eetc:/app/etc
    ports:
      - "18000:18000"
    networks:
      - nightingale
    depends_on:
      - mysql
      - redis
      - prometheus
      - ibex
    links:
      - mysql:mysql
      - redis:redis
      - prometheus:prometheus
      - ibex:ibex
    command: >
      sh -c "/wait && /app/n9e webapi"

  nserver:
    image: ulric2019/nightingale:5.9.3
    container_name: nserver
    hostname: nserver
    restart: always
    environment:
      GIN_MODE: release
      TZ: Asia/Shanghai
      WAIT_HOSTS: mysql:3306, redis:6379
    volumes:
      - ./n9eetc:/app/etc
    ports:
      - "19000:19000"
    networks:
      - nightingale
    depends_on:
      - mysql
      - redis
      - prometheus
      - ibex
    links:
      - mysql:mysql
      - redis:redis
      - prometheus:prometheus
      - ibex:ibex
    command: >
      sh -c "/wait && /app/n9e server"

  categraf:
<<<<<<< HEAD
    image: "flashcatcloud/categraf:v0.1.6"
=======
    image: "flashcatcloud/categraf:v0.1.9"
>>>>>>> 217f5229
    container_name: "categraf"
    hostname: "categraf01"
    restart: always
    environment:
      TZ: Asia/Shanghai
      HOST_PROC: /hostfs/proc
      HOST_SYS: /hostfs/sys
      HOST_MOUNT_PREFIX: /hostfs
    volumes:
      - ./categraf/conf:/etc/categraf/conf
      - /:/hostfs
      - /var/run/docker.sock:/var/run/docker.sock
    ports:
      - "8094:8094/tcp"
    networks:
      - nightingale
    depends_on:
      - nserver
    links:
      - nserver:nserver

  agentd:
    image: ulric2019/ibex:0.3
    container_name: agentd
    hostname: agentd
    restart: always
    environment:
      GIN_MODE: release
      TZ: Asia/Shanghai
    volumes:
      - ./ibexetc:/app/etc
    networks:
      - nightingale
    depends_on:
      - ibex
    links:
      - ibex:ibex
    command:
      - "/app/ibex"
      - "agentd"<|MERGE_RESOLUTION|>--- conflicted
+++ resolved
@@ -135,11 +135,7 @@
       sh -c "/wait && /app/n9e server"
 
   categraf:
-<<<<<<< HEAD
-    image: "flashcatcloud/categraf:v0.1.6"
-=======
     image: "flashcatcloud/categraf:v0.1.9"
->>>>>>> 217f5229
     container_name: "categraf"
     hostname: "categraf01"
     restart: always
