--- conflicted
+++ resolved
@@ -184,13 +184,9 @@
 			ssoClient.OAuth2 = oauth2x.New(config)
 		}
 	}
-<<<<<<< HEAD
 
 	ssoClient.SyncSsoUsers(ctx)
-
-=======
 	go ssoClient.Reload(ctx)
->>>>>>> a79610f5
 	return ssoClient
 }
 
