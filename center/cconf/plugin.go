--- conflicted
+++ resolved
@@ -15,14 +15,14 @@
 	},
 	{
 		Id:       3,
-<<<<<<< HEAD
+		Category: "loki",
+		Type:     "loki",
+		TypeName: "Loki",
+	},
+	{
+		Id:       4,
 		Category: "timeseries",
 		Type:     "tdengine",
 		TypeName: "TDengine",
-=======
-		Category: "loki",
-		Type:     "loki",
-		TypeName: "Loki",
->>>>>>> 86a82b40
 	},
 }