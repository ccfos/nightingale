--- conflicted
+++ resolved
@@ -571,7 +571,7 @@
 	ginx.NewRender(c).Data(ret, err)
 }
 
-<<<<<<< HEAD
+
 func checkTargetsExistByIndent(ctx *ctx.Context, idents []string) {
 	for _, ident := range idents {
 		ok, err := models.TargetExistsByIndent(ctx, ident)
@@ -581,7 +581,8 @@
 			ginx.Bomb(http.StatusBadRequest, "target not exists: %s", ident)
 		}
 	}
-=======
+}
+
 func (rt *Router) targetsOfHostQuery(c *gin.Context) {
 	var queries []models.HostQuery
 	ginx.BindJSON(c, &queries)
@@ -595,5 +596,4 @@
 	}
 
 	ginx.NewRender(c).Data(lst, nil)
->>>>>>> 99cc3972
-}+}
