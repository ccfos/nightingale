--- conflicted
+++ resolved
@@ -53,11 +53,7 @@
 
 	var user *models.User
 	var err error
-<<<<<<< HEAD
 	if rt.Sso.LDAP.SafeGetEnable() {
-=======
-	if rt.Sso.LDAP.Enable {
->>>>>>> d5c20a82
 		user, err = ldapx.LdapLogin(rt.Ctx, f.Username, authPassWord, rt.Sso.LDAP.DefaultRoles, rt.Sso.LDAP)
 		if err != nil {
 			logger.Debugf("ldap login failed: %v username: %s", err, f.Username)
@@ -257,13 +253,8 @@
 
 	if user != nil {
 		if rt.Sso.OIDC.CoverAttributes {
-<<<<<<< HEAD
-			user.UpdateSsoFields("oidc", ret.Nickname, ret.Phone, ret.Email)
-			ginx.Dangerous(user.Update(rt.Ctx, "email", "nickname", "phone", "update_at"))
-=======
 			updatedFields := user.UpdateSsoFields("oidc", ret.Nickname, ret.Phone, ret.Email)
 			ginx.Dangerous(user.Update(rt.Ctx, "update_by", updatedFields...))
->>>>>>> d5c20a82
 		}
 	} else {
 		user = new(models.User)
@@ -345,13 +336,8 @@
 	ginx.Dangerous(err)
 	if user != nil {
 		if rt.Sso.CAS.CoverAttributes {
-<<<<<<< HEAD
-			user.UpdateSsoFields("cas", ret.Nickname, ret.Phone, ret.Email)
-			ginx.Dangerous(user.Update(rt.Ctx, "email", "nickname", "phone", "update_at"))
-=======
 			updatedFields := user.UpdateSsoFields("cas", ret.Nickname, ret.Phone, ret.Email)
 			ginx.Dangerous(user.Update(rt.Ctx, "update_at", updatedFields...))
->>>>>>> d5c20a82
 		}
 	} else {
 		user = new(models.User)
@@ -426,13 +412,8 @@
 
 	if user != nil {
 		if rt.Sso.OAuth2.CoverAttributes {
-<<<<<<< HEAD
-			user.UpdateSsoFields("oauth2", ret.Nickname, ret.Phone, ret.Email)
-			ginx.Dangerous(user.Update(rt.Ctx, "email", "nickname", "phone", "update_at"))
-=======
 			updatedFields := user.UpdateSsoFields("oauth2", ret.Nickname, ret.Phone, ret.Email)
 			ginx.Dangerous(user.Update(rt.Ctx, "update_at", updatedFields...))
->>>>>>> d5c20a82
 		}
 	} else {
 		user = new(models.User)
