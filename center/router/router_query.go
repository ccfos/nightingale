package router

import (
	"fmt"
	"sort"
	"sync"

	"github.com/ccfos/nightingale/v6/dscache"
	"github.com/ccfos/nightingale/v6/models"
	"github.com/gin-gonic/gin"
	"github.com/toolkits/pkg/ginx"
	"github.com/toolkits/pkg/logger"
)

func CheckDsPerm(c *gin.Context, dsId int64, cate string, q interface{}) bool {
	// todo: 后续需要根据 cate 判断是否需要权限
	return true
}

type QueryFrom struct {
	Queries []Query `json:"queries"`
	Exps    []Exp   `json:"exps"`
}

type Query struct {
	Ref    string      `json:"ref"`
	Did    int64       `json:"ds_id"`
	DsCate string      `json:"ds_cate"`
	Query  interface{} `json:"query"`
}

type Exp struct {
	Exp string `json:"exp"`
	Ref string `json:"ref"`
}

type LogResp struct {
	Total int64         `json:"total"`
	List  []interface{} `json:"list"`
}

func QueryLogBatchConcurrently(anonymousAccess bool, ctx *gin.Context, f QueryFrom) (LogResp, error) {
	var resp LogResp
	var mu sync.Mutex
	var wg sync.WaitGroup
	var errs []error

	for _, q := range f.Queries {
<<<<<<< HEAD
		if !rt.Center.AnonymousAccess.PromQuerier && !CheckDsPerm(c, q.Did, q.DsCate, q) {
			ginx.Bomb(200, "forbidden")
=======
		if !anonymousAccess && !CheckDsPerm(ctx, q.Did, q.DsCate, q) {
			return LogResp{}, fmt.Errorf("no permission")
>>>>>>> 407a1b61
		}

		plug, exists := dscache.DsCache.Get(q.DsCate, q.Did)
		if !exists {
			logger.Warningf("cluster:%d not exists query:%+v", q.Did, q)
			return LogResp{}, fmt.Errorf("cluster not exists")
		}

		wg.Add(1)
		go func(query Query) {
			defer wg.Done()

			data, total, err := plug.QueryLog(ctx.Request.Context(), query.Query)
			mu.Lock()
			defer mu.Unlock()
			if err != nil {
				errMsg := fmt.Sprintf("query data error: %v query:%v\n ", err, query)
				logger.Warningf(errMsg)
				errs = append(errs, err)
				return
			}

			m := make(map[string]interface{})
			m["ref"] = query.Ref
			m["ds_id"] = query.Did
			m["ds_cate"] = query.DsCate
			m["data"] = data

			resp.List = append(resp.List, m)
			resp.Total += total
		}(q)
	}

	wg.Wait()

	if len(errs) > 0 {
		return LogResp{}, errs[0]
	}

	if len(resp.List) == 0 {
		return LogResp{}, fmt.Errorf("no data")
	}

	return resp, nil
}

func (rt *Router) QueryLogBatch(c *gin.Context) {
	var f QueryFrom
	ginx.BindJSON(c, &f)

	resp, err := QueryLogBatchConcurrently(rt.Center.AnonymousAccess.PromQuerier, c, f)
	if err != nil {
		ginx.Bomb(200, "err:%v", err)
	}

	ginx.NewRender(c).Data(resp, nil)
}

func QueryDataConcurrently(anonymousAccess bool, ctx *gin.Context, f models.QueryParam) ([]models.DataResp, error) {
	var resp []models.DataResp
	var mu sync.Mutex
	var wg sync.WaitGroup
	var errs []error

	for _, q := range f.Querys {
<<<<<<< HEAD
		if !rt.Center.AnonymousAccess.PromQuerier && !CheckDsPerm(c, f.DatasourceId, f.Cate, q) {
			ginx.Bomb(403, "forbidden")
=======
		if !anonymousAccess && !CheckDsPerm(ctx, f.DatasourceId, f.Cate, q) {
			return nil, fmt.Errorf("no permission")
>>>>>>> 407a1b61
		}

		plug, exists := dscache.DsCache.Get(f.Cate, f.DatasourceId)
		if !exists {
			logger.Warningf("cluster:%d not exists", f.DatasourceId)
			return nil, fmt.Errorf("cluster not exists")
		}

		wg.Add(1)
		go func(query interface{}) {
			defer wg.Done()

			datas, err := plug.QueryData(ctx.Request.Context(), query)
			if err != nil {
				logger.Warningf("query data error: req:%+v err:%v", query, err)
				mu.Lock()
				errs = append(errs, err)
				mu.Unlock()
				return
			}

			logger.Debugf("query data: req:%+v resp:%+v", query, datas)
			mu.Lock()
			resp = append(resp, datas...)
			mu.Unlock()
		}(q)
	}

	wg.Wait()

	if len(errs) > 0 {
		return nil, errs[0]
	}

	// 面向API的统一处理
	// 按照 .Metric 排序
	// 确保仪表盘中相同图例的曲线颜色相同
	if len(resp) > 1 {
		sort.Slice(resp, func(i, j int) bool {
			if resp[i].Metric != nil && resp[j].Metric != nil {
				return resp[i].Metric.String() < resp[j].Metric.String()
			}
			return false
		})
	}

	return resp, nil
}

func (rt *Router) QueryData(c *gin.Context) {
	var f models.QueryParam
	ginx.BindJSON(c, &f)

	resp, err := QueryDataConcurrently(rt.Center.AnonymousAccess.PromQuerier, c, f)
	if err != nil {
		ginx.Bomb(200, "err:%v", err)
	}

	ginx.NewRender(c).Data(resp, nil)
}

// QueryLogConcurrently 并发查询日志
func QueryLogConcurrently(anonymousAccess bool, ctx *gin.Context, f models.QueryParam) (LogResp, error) {
	var resp LogResp
	var mu sync.Mutex
	var wg sync.WaitGroup
	var errs []error

	for _, q := range f.Querys {
<<<<<<< HEAD
		if !rt.Center.AnonymousAccess.PromQuerier && !CheckDsPerm(c, f.DatasourceId, f.Cate, q) {
			ginx.Bomb(200, "forbidden")
=======
		if !anonymousAccess && !CheckDsPerm(ctx, f.DatasourceId, f.Cate, q) {
			return LogResp{}, fmt.Errorf("no permission")
>>>>>>> 407a1b61
		}

		plug, exists := dscache.DsCache.Get(f.Cate, f.DatasourceId)
		if !exists {
			logger.Warningf("cluster:%d not exists query:%+v", f.DatasourceId, f)
			return LogResp{}, fmt.Errorf("cluster not exists")
		}

		wg.Add(1)
		go func(query interface{}) {
			defer wg.Done()

			data, total, err := plug.QueryLog(ctx.Request.Context(), query)
			logger.Debugf("query log: req:%+v resp:%+v", query, data)
			if err != nil {
				errMsg := fmt.Sprintf("query data error: %v query:%v\n ", err, query)
				logger.Warningf(errMsg)
				mu.Lock()
				errs = append(errs, err)
				mu.Unlock()
				return
			}

			mu.Lock()
			resp.List = append(resp.List, data...)
			resp.Total += total
			mu.Unlock()
		}(q)
	}

	wg.Wait()

	if len(errs) > 0 {
		return LogResp{}, errs[0]
	}

	if len(resp.List) == 0 {
		return LogResp{}, fmt.Errorf("no data")
	}

	return resp, nil
}

func (rt *Router) QueryLogV2(c *gin.Context) {
	var f models.QueryParam
	ginx.BindJSON(c, &f)

	resp, err := QueryLogConcurrently(rt.Center.AnonymousAccess.PromQuerier, c, f)
	ginx.NewRender(c).Data(resp, err)
}

func (rt *Router) QueryLog(c *gin.Context) {
	var f models.QueryParam
	ginx.BindJSON(c, &f)

	var resp []interface{}
	for _, q := range f.Querys {
		if !rt.Center.AnonymousAccess.PromQuerier && !CheckDsPerm(c, f.DatasourceId, f.Cate, q) {
			ginx.Bomb(200, "forbidden")
		}

		plug, exists := dscache.DsCache.Get("elasticsearch", f.DatasourceId)
		if !exists {
			logger.Warningf("cluster:%d not exists", f.DatasourceId)
			ginx.Bomb(200, "cluster not exists")
		}

		data, _, err := plug.QueryLog(c.Request.Context(), q)
		if err != nil {
			logger.Warningf("query data error: %v", err)
			ginx.Bomb(200, "err:%v", err)
			continue
		}
		resp = append(resp, data...)
	}

	ginx.NewRender(c).Data(resp, nil)
}<|MERGE_RESOLUTION|>--- conflicted
+++ resolved
@@ -46,13 +46,8 @@
 	var errs []error
 
 	for _, q := range f.Queries {
-<<<<<<< HEAD
-		if !rt.Center.AnonymousAccess.PromQuerier && !CheckDsPerm(c, q.Did, q.DsCate, q) {
-			ginx.Bomb(200, "forbidden")
-=======
 		if !anonymousAccess && !CheckDsPerm(ctx, q.Did, q.DsCate, q) {
-			return LogResp{}, fmt.Errorf("no permission")
->>>>>>> 407a1b61
+			return LogResp{}, fmt.Errorf("forbidden")
 		}
 
 		plug, exists := dscache.DsCache.Get(q.DsCate, q.Did)
@@ -118,13 +113,8 @@
 	var errs []error
 
 	for _, q := range f.Querys {
-<<<<<<< HEAD
-		if !rt.Center.AnonymousAccess.PromQuerier && !CheckDsPerm(c, f.DatasourceId, f.Cate, q) {
-			ginx.Bomb(403, "forbidden")
-=======
 		if !anonymousAccess && !CheckDsPerm(ctx, f.DatasourceId, f.Cate, q) {
-			return nil, fmt.Errorf("no permission")
->>>>>>> 407a1b61
+			return nil, fmt.Errorf("forbidden")
 		}
 
 		plug, exists := dscache.DsCache.Get(f.Cate, f.DatasourceId)
@@ -194,13 +184,8 @@
 	var errs []error
 
 	for _, q := range f.Querys {
-<<<<<<< HEAD
-		if !rt.Center.AnonymousAccess.PromQuerier && !CheckDsPerm(c, f.DatasourceId, f.Cate, q) {
-			ginx.Bomb(200, "forbidden")
-=======
 		if !anonymousAccess && !CheckDsPerm(ctx, f.DatasourceId, f.Cate, q) {
-			return LogResp{}, fmt.Errorf("no permission")
->>>>>>> 407a1b61
+			return LogResp{}, fmt.Errorf("forbidden")
 		}
 
 		plug, exists := dscache.DsCache.Get(f.Cate, f.DatasourceId)
