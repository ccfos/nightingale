[Global]
RunMode = "release"

[Log]
# log write dir
Dir = "logs"
# log level: DEBUG INFO WARNING ERROR
Level = "DEBUG"
# stdout, stderr, file
Output = "stdout"
# # rotate by time
# KeepHours = 4
# # rotate by size
# RotateNum = 3
# # unit: MB
# RotateSize = 256

[HTTP]
# http listening address
Host = "0.0.0.0"
# http listening port
Port = 17000
# https cert file path
CertFile = ""
# https key file path
KeyFile = ""
# whether print access log
PrintAccessLog = false
# whether enable pprof
PProf = true
# expose prometheus /metrics?
ExposeMetrics = true
# http graceful shutdown timeout, unit: s
ShutdownTimeout = 30
# max content length: 64M
MaxContentLength = 67108864
# http server read timeout, unit: s
ReadTimeout = 20
# http server write timeout, unit: s
WriteTimeout = 40
# http server idle timeout, unit: s
IdleTimeout = 120

[HTTP.ShowCaptcha]
Enable = false 

[HTTP.APIForAgent]
Enable = true 
# [HTTP.APIForAgent.BasicAuth]
# user001 = "ccc26da7b9aba533cbb263a36c07dcc5"

[HTTP.APIForService]
Enable = false
[HTTP.APIForService.BasicAuth]
user001 = "ccc26da7b9aba533cbb263a36c07dcc5"

[HTTP.JWTAuth]
# unit: min
AccessExpired = 1500
# unit: min
RefreshExpired = 10080
RedisKeyPrefix = "/jwt/"

[HTTP.ProxyAuth]
# if proxy auth enabled, jwt auth is disabled
Enable = false
# username key in http proxy header
HeaderUserNameKey = "X-User-Name"
DefaultRoles = ["Standard"]

[HTTP.RSA]
# open RSA
OpenRSA = false

[DB]
# mysql postgres sqlite
DBType = "sqlite"
# postgres: host=%s port=%s user=%s dbname=%s password=%s sslmode=%s
# postgres: DSN="host=127.0.0.1 port=5432 user=root dbname=n9e_v6 password=1234 sslmode=disable"
# mysql: DSN="root:1234@tcp(localhost:3306)/n9e_v6?charset=utf8mb4&parseTime=True&loc=Local"
DSN = "n9e.db"
# enable debug mode or not
Debug = false
# unit: s
MaxLifetime = 7200
# max open connections
MaxOpenConns = 150
# max idle connections
MaxIdleConns = 50
# enable auto migrate or not
# EnableAutoMigrate = false

[Redis]
# address, ip:port or ip1:port,ip2:port for cluster and sentinel(SentinelAddrs)
Address = "127.0.0.1:6379"
# Username = ""
# Password = ""
# DB = 0
# UseTLS = false
# TLSMinVersion = "1.2"
# standalone cluster sentinel miniredis
RedisType = "miniredis"
# Mastername for sentinel type
# MasterName = "mymaster"
# SentinelUsername = ""
# SentinelPassword = ""

[Alert]
[Alert.Heartbeat]
# auto detect if blank
IP = ""
# unit ms
Interval = 1000
EngineName = "default"

# [Alert.Alerting]
# NotifyConcurrency = 10

[Center]
MetricsYamlFile = "./etc/metrics.yaml"
I18NHeaderKey = "X-Language"

[Center.AnonymousAccess]
PromQuerier = true
AlertDetail = true

[Pushgw]
# use target labels in database instead of in series
LabelRewrite = true
# # default busigroup key name
# BusiGroupLabelKey = "busigroup"
ForceUseServerTS = true

# [Pushgw.DebugSample]
# ident = "xx"
# __name__ = "xx"

# [Pushgw.WriterOpt]
# QueueMaxSize = 1000000
# QueuePopSize = 1000
# AllQueueMaxSize = 1000000
# fresh time, unit ms
# AllQueueMaxSizeInterval = 200

[[Pushgw.Writers]] 
# Url = "http://127.0.0.1:8480/insert/0/prometheus/api/v1/write"
Url = "http://127.0.0.1:9090/api/v1/write"
# Basic auth username
BasicAuthUser = ""
# Basic auth password
BasicAuthPass = ""
# timeout settings, unit: ms
Headers = ["X-From", "n9e"]
Timeout = 10000
DialTimeout = 3000
TLSHandshakeTimeout = 30000
ExpectContinueTimeout = 1000
IdleConnTimeout = 90000
# time duration, unit: ms
KeepAlive = 30000
MaxConnsPerHost = 0
MaxIdleConns = 100
MaxIdleConnsPerHost = 100
## Optional TLS Config
# UseTLS = false
# TLSCA = "/etc/n9e/ca.pem"
# TLSCert = "/etc/n9e/cert.pem"
# TLSKey = "/etc/n9e/key.pem"
# InsecureSkipVerify = false
# [[Pushgw.Writers.WriteRelabels]]
# Action = "replace"
# SourceLabels = ["__address__"]
# Regex = "([^:]+)(?::\\d+)?"
# Replacement = "$1:80"
# TargetLabel = "__address__"

# [[Pushgw.KafkaWriters]]
# Typ = "sync"
# Brokers = ["127.0.0.1:9092"]
# Topic = "test"
<<<<<<< HEAD
# Version = "3.7.2"
# Timeout = 10
# [Pushgw.KafkaWriters.SASL]
# Enable = true
# User = "admin"
# Password = "admin"
# Mechanism = "PLAIN"
# Version = 1
# Handshake = true
# AuthIdentity = ""

=======
>>>>>>> 10a11d2a

[Ibex]
Enable = false
RPCListen = "0.0.0.0:20090"<|MERGE_RESOLUTION|>--- conflicted
+++ resolved
@@ -178,7 +178,6 @@
 # Typ = "sync"
 # Brokers = ["127.0.0.1:9092"]
 # Topic = "test"
-<<<<<<< HEAD
 # Version = "3.7.2"
 # Timeout = 10
 # [Pushgw.KafkaWriters.SASL]
@@ -190,9 +189,6 @@
 # Handshake = true
 # AuthIdentity = ""
 
-=======
->>>>>>> 10a11d2a
-
 [Ibex]
 Enable = false
 RPCListen = "0.0.0.0:20090"